import {
  ColorScheme,
  ColorSchemeProvider,
  MantineProvider,
} from "@mantine/core";

import { QueryClient, QueryClientProvider } from "@tanstack/react-query";
import { useEffect, useState } from "react";
<<<<<<< HEAD
import { Notifications } from "@mantine/notifications";
=======
>>>>>>> e110735b
import AppRoutes from "@routes/AppRoutes";
import { Notifications } from "@mantine/notifications";
import { AuthProvider } from "@context/AuthProvider";
import { COLOR_SCHEME_KEY } from "@utils/constants";
import { ReactQueryDevtools } from "@tanstack/react-query-devtools";
import { LayoutProvider } from "@context/LayoutProvider";
import ErrorBoundary from "@components/ErrorBoundry";
import { BrowserRouter } from "react-router-dom";
import ScrollToTop from "@components/ScrollToTop";
import "./App.css";
import { useTranslation } from "react-i18next";
import FormProvider from "@context/FormContext";

const App = ({ queryClient }: { queryClient: QueryClient }) => {
  const [colorScheme, setColorScheme] = useState<ColorScheme>(
    (localStorage.getItem(COLOR_SCHEME_KEY) as "light" | "dark") ?? "light"
  );
  const toggleColorScheme = (value?: ColorScheme) => {
    const nextColorScheme =
      value || (colorScheme === "dark" ? "light" : "dark");
    setColorScheme(nextColorScheme);
    localStorage.setItem(COLOR_SCHEME_KEY, nextColorScheme);
  };
  const { i18n } = useTranslation();

  const lang = localStorage.getItem("lang");

  useEffect(() => {
    i18n.changeLanguage(lang ?? "en");
  }, [lang]);

  return (
    <ColorSchemeProvider
      colorScheme={colorScheme}
      toggleColorScheme={toggleColorScheme}
    >
      <BrowserRouter>
        <ScrollToTop />
        <MantineProvider
          withGlobalStyles
          withNormalizeCSS
          theme={{
            components: {
              Anchor: {
                styles: (theme) => ({
                  root: {
                    color: theme.colors.brand[7],
                  },
                }),
              },
              Popover: {
                styles: (theme) => ({
                  dropdown: {
                    backgroundColor:
                      theme.colorScheme === "dark" ? "#25262B" : "#F2F4F4",
                  },
                }),
              },
              TextInput: {
                styles: () => ({
                  required: {
                    fontWeight: "bold",
                    fontSize: "20px",
                    verticalAlign: "middle",
                  },
                }),
              },
              MultiSelect: {
                styles: () => ({
                  required: {
                    fontWeight: "bold",
                    fontSize: "20px",
                  },
                }),
              },
              Select: {
                styles: () => ({
                  required: {
                    fontWeight: "bold",
                    fontSize: "20px",
                  },
                }),
              },
              Textarea: {
                styles: () => ({
                  required: {
                    fontWeight: "bold",
                    fontSize: "20px",
                  },
                }),
              },
            },
            colorScheme,
            fontFamily: "Poppins, sans-serif",
            fontFamilyMonospace: "Monaco, Courier, monospace",
            headings: { fontFamily: "Poppins, sans-serif" },
            loader: "dots",

            colors: {
              brand: [
                "#7AD1DD",
                "#5FCCDB",
                "#44CADC",
                "#2AC9DE",
                "#1AC2D9",
                "#11B7CD",
                "#09ADC3",
                "#0E99AC",
                "#128797",
                "#147885",
              ],
            },
            primaryColor: "brand",
          }}
        >
          <FormProvider>
            <QueryClientProvider client={queryClient}>
              <ErrorBoundary>
<<<<<<< HEAD
=======
                <Notifications />
>>>>>>> e110735b
                <AuthProvider>
                  <LayoutProvider>
                    <AppRoutes />
                  </LayoutProvider>
                </AuthProvider>
                <ReactQueryDevtools initialIsOpen={false} />
              </ErrorBoundary>
            </QueryClientProvider>
<<<<<<< HEAD
            <Notifications />
=======
>>>>>>> e110735b
          </FormProvider>
        </MantineProvider>
      </BrowserRouter>
    </ColorSchemeProvider>
  );
};

export default App;<|MERGE_RESOLUTION|>--- conflicted
+++ resolved
@@ -6,10 +6,6 @@
 
 import { QueryClient, QueryClientProvider } from "@tanstack/react-query";
 import { useEffect, useState } from "react";
-<<<<<<< HEAD
-import { Notifications } from "@mantine/notifications";
-=======
->>>>>>> e110735b
 import AppRoutes from "@routes/AppRoutes";
 import { Notifications } from "@mantine/notifications";
 import { AuthProvider } from "@context/AuthProvider";
@@ -128,10 +124,6 @@
           <FormProvider>
             <QueryClientProvider client={queryClient}>
               <ErrorBoundary>
-<<<<<<< HEAD
-=======
-                <Notifications />
->>>>>>> e110735b
                 <AuthProvider>
                   <LayoutProvider>
                     <AppRoutes />
@@ -140,10 +132,7 @@
                 <ReactQueryDevtools initialIsOpen={false} />
               </ErrorBoundary>
             </QueryClientProvider>
-<<<<<<< HEAD
             <Notifications />
-=======
->>>>>>> e110735b
           </FormProvider>
         </MantineProvider>
       </BrowserRouter>
