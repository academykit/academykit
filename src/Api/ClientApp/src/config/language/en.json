{
  "welcome_back": "Welcome Back",
  "email": "Email",
  "password": "Password",
  "your_password": "Your Password",
  "forgot_password": "Forgot Password",
  "overview": "Overview",
  "sign_in": "Sign In",
  "successful": "Successful",
  "error": "Error",
  "something_wrong": "Something went wrong! Please try again later",
  "login_success": "Successfully logged in",
  "password_reset": "Password reset successfully",
  "check_email": "Please check your email",
  "change_email_title": "Enter email to change password",
  "your_email": "Your email address",
  "want_login": "Want to Login",
  "proceed": "Proceed",
  "token": "Token",
  "add_token_email": "Add token sent on email",
  "add_new_password": "Add your new password",
  "confirm_password": "Confirm Password",
  "repeat_password": "Repeat Password",
  "total_users": "Total Users",
  "active_users": "Active Users",
  "total_groups": "Total Groups",
  "total_trainers": "Total Trainers",
  "total_trainings": "Total Trainings",
  "my_trainings": "My Trainings",
  "training_on_operations": "Trainings you're moderating/operating on:",
  "no_trainings": "You are not moderating on any Trainings.",
  "users": "Users",
  "add_user": "Add User",
  "search_users": "Search for Users",
  "sort_by": "Sort By",
  "no_users": "No Users Found",
  "groups": "Groups",
  "add_group": "Add Group",
  "search_groups": "Search for Groups",
  "no_groups": "No Groups Found",
  "trainings": "Trainings",
  "new_training": "Create New Training",
  "all_trainings": "All Trainings",
  "completed_trainings": "Completed Trainings",
  "review_trainings": "Review Trainings",
  "mcq_pools": "Question Pools",
  "create_pool": "Create Pool",
  "pool_name": "Pool Name",
  "enter_pool_name": "Enter Pool Name",
  "create": "Create",
  "cancel": "Cancel",
  "no_pools": "No Question Pools Found!",
  "recongnize_you": "Let other learners and instructors recognize you.",
  "introduction": "Introduction",
  "profile_section": "Profile Section",
  "image": "image",
  "firstname": "First Name",
  "your_firstname": "Your First Name",
  "middlename": "Middle Name",
  "your_middlename": "Your Middle Name",
  "lastname": "Last Name",
  "your_lastname": "Your Last Name",
  "mobilenumber": "Mobile Number",
  "your_number": "Your Phone Number",
  "profession": "Profession",
  "your_profession": "Your Profession",
  "address": "Address",
  "your_address": "Your Address",
  "bio": "Bio",
  "your_bio": "Your Bio",
  "save": "Save",
  "change_email_address": "Change Your Email Address",
  "enter_password": "Enter Your Password",
  "current_email": "Current Email",
  "enter_email": "Enter Your Email",
  "new_email": "Your New Email",
  "your_new_email": "Enter Your New Email",
  "confirm_new_email": "Confirm New Email",
  "confirm_your_new_email": "Confirm Your New Email",
  "change_email": "Change Email",
  "current_password": "Current Password",
  "new_password": "New Password",
  "placeholder_email": "your@email.com",
  "no_certificates": "No Certificates Found.",
  "ceritficate_issue_date": "Certificate Issued Date:",
  "total": "Total",
  "percent_completed": "% completed",
  "search_pools": "Search for MCQ pools",
  "question_pool_delete": "Question Pool Deleted successfully.",
  "pool_delete_confirmation": "Do you want to delete this question pool?",
  "total_question": "Total Questions:",
  "Author": "Author",
  "Creator": "Creator",
  "SuperAdmin": "Super Admin",
  "Admin": "Admin",
  "Trainer": "Trainer",
  "Trainee": "Trainee",
  "trainers": "Trainers",
  "pool_details": "Pool Details",
  "edit": "Edit",
  "add_trainer": "Add Trainer",
  "enter_email_trainer": "Enter trainer's email",
  "add": "Add",
  "search_for_questions": "Search for quesitons",
  "add_question": "Add Question",
  "name": "Name",
  "tags": "Tags",
  "type": "Type",
  "actions": "Actions",
  "no_question_found": "No Questions Found!",
  "question_delete_confirmation": "Are you sure you want to delete question?",
  "success_delete_question": "Successfully Deleted Question",
  "SingleChoice": "Single Choice",
  "MultipleChoice": "Multiple Choice",
  "Subjective": "Subjective",
  "confirm": "Confirm",
  "question_created_success": "Question has been created successfully.",
  "title_question": "Title for question",
  "enter_question_title": "Enter Title of Question",
  "description": "Description",
  "select_tags": "Please select Tags",
  "hint": "Hint",
  "select_question_type": "Please select question type",
  "question_type": "Question Type",
  "save_more": "Save and add more",
  "options": "Options",
  "question_title_required": "Title of Question is required!",
  "question_type_required": "Question type is required!",
  "option_more_than_one": "Options should be more than one!",
  "multiple_choice_option_atleast": "On Multiple Choice at least one option should be selected!",
  "single_choice_option_atleast": "On Single choice, only one option should be selected!",
  "option_required": "Options is required!",
  "details": "Details",
  "questions": "Questions",
  "dashboard": "Dashboard",
  "settings": "Settings",
  "copyright": "Copyright",
  "privacy": "Privacy",
  "terms": "Terms",
  "about_us": "About Us",
  "powered_by": "Powered By",
  "certificate_issue_date": "Certificate Issued Date:",
  "view_certificate": "View Certificate",
  "download_certificate": "Download Certificate",
  "search_trainings": "Search for Trainings",
  "enrollment_status": "Enrollment Status",
  "no_trainings_found": "No Trainings Found!",
  "author": "Author",
  "enrolled": "Enrolled",
  "not_enrolled": "Not Enrolled",
  "trainer": "Trainer",
  "manage": "Manage",
  "delete": "Delete",
  "created_on": "Created On:",
  "content_of": "Course Content of",
  "section/s": "Section(s)",
  "publish": "Publish",
  "watch_course": "Watch Course",
  "preview": "Preview",
  "enroll_course": "Enroll Course",
  "unable_get_course": "Unable to get course details.",
  "total_enrollments": "Total Enrollments",
  "total_lessons": "Total Lessons",
  "total_assignments": "Total Assignments",
  "total_videos": "Total Videos",
  "total_meetings": "Total Meetings",
  "total_documents": "Total Documents",
  "training_sent_to_draft": "Training has been sent to be draft!",
  "training_sent_to_review": "Training has been sent to be reviewed!",
  "training_sent_to_complete": "Training has been sent to completed!",
  "yes": "Yes",
  "no": "No",
  "training_in_published_mode": "Your Training is in published mode.",
  "update_training": "Update Training",
  "done_editing_training": "If you are done editing, you may publish your training. Before publishing, make sure that the following are done.",
  "correct_training_detail": "Training Detail is correct.",
  "lessons_sections_properly_added": "All lessons and sections are properly added.",
  "lesson_description_added": "The lesson description is added.",
  "update_publish": "Update Publish",
  "complete_your_training": "Do You wish to complete your Training?",
  "complete_training": "Complete Training",
  "training_under_review": "Training is under Review",
  "training_rejected": "Your training has been rejected. If you wish to edit your training, Please update training to Draft",
  "update_to_draft": "Update to Draft",
  "continue_edit": "Continue Edit",
  "training_in_draft_mode": "Your training is in draft mode.",
  "or": "Or",
  "done_editing_course": " If you are done editing, you may publish your course. Before publishing, make sure that the following are done.",
  "training_marked_completed": "This Training has been marked as Completed. No Further changes can be made in this Training.",
  "files": "files",
  "browse": "Browse",
  "drag_and_drop": "Drag & Drop your ",
  "unable_to_upload": "Unable to upload file",
  "want_to_delete": "Do you want to delete",
  "course?": "course?",
  "status_change_completed": "Want to change status of this Training to Completed?",
  "title": "Title",
  "title_course": "Course Title",
  "thumbnail": "thumbnail",
  "tags_placeholder": "Please Select Tags",
  "level": "Level",
  "level_placeholder": "Please Select Level",
  "group": "Group:",
  "group_placeholder": "Please Select Group",
  "question_edit_success": "Question has been Edited successfully",
  "recognize_you": "Let other learners and instructors recognize you.",
  "enter_current_password": "Enter your current password",
  "enter_new_password": "Enter your new password",
  "confirm_new_password": "Enter your new password again",
  "no_certificate": "No Certificates Found!",
  "training_name": "Trainings Name",
  "completion": "Completion",
  "is_issued": "Is Issued",
  "certificate_url": "Certificate Url",
  "external_certificate": "External Certificate",
  "verified": "Verified",
  "start_date": "Start Date",
  "end_date": "End Date",
  "duration": "Duration",
  "issued_by": "Issued By",
  "issuer_location": "Issuer Location",
  "certificate": "Certificate",
  "profile": "Profile",
  "account": "Account",
  "admin_settings": "Admin Settings",
  "general_settings": "General Settings",
  "zoom_settings": "Zoom Settings",
  "zoom_license": "Zoom License",
  "smtp": "SMTP",
  "file_storage": "File Storage",
  "levels": "Levels",
  "departments": "Departments",
  "reviews": "Reviews",
  "certificates": "Certificates",
  "submit": "Submit",
  "sections_and_lessons": "Sections and Lessons",
  "group_lessons_sections": "You can add lessons and group them into sections. Add section, then add lessons within the section. You can arrange the order of the sections and lessons by dragging & dropping them by using the 'Sorting Icon'",
  "add_new_section": "Add New Section",
  "section_add_success": "Section Added successfully!",
  "section_name_placeholder": "Enter section name",
  "enter_the_email": "Enter the email",
  "trainer_deleted": "Course trainer deleted successfully.",
  "delete_trainer?": "Do you want to delete trainer?",
  "add_trainer_success": "Trainer has been added successfully!",
  "internal": "Internal",
  "external": "External",
  "training_certificate_added": "Training certification added successfully",
  "training_certificate_edited": "Training certification edited successfully",
  "training_update_success": "Training updated successfully.",
  "success": "Success",
  "certificates_description": "You can add the contents and signature of essential persons regarding the certificates here by viewing the default template.",
  "certificate_preview_details": "Please fill all the details to preview certificate",
  "certificate_note": "Note: You need at least one signature to be able to issue to trainee.",
  "add_signatures": "Add Signatures",
  "add_more": "Add More",
  "add_certificate": "Add new Certificate",
  "duration_hour": "Duration (hours)",
  "start_end_date": "Start Date - End Date",
  "date_range": "Pick date range",
  "location": "Location",
  "institute": "Institute",
  "certificate_image": "Certificate Image",
  "no_external_training": "No External trainings found.",
  "Draft": "Draft",
  "Approved": "Approved",
  "Rejected": "Rejected",
  "approve": "Approve",
  "reject": "Reject",
  "setting_updated": "Settings updated successfully!",
  "company_logo": "Company Logo",
  "image_dimension": "Note : Image minimum resolution size should be 640 * 360",
  "company_name": "Company Name",
  "enter_company_name": "Please enter your company name",
  "company_address": "Company Address",
  "enter_company_address": "Please enter your company address",
  "company_contact": "Company Contact Number",
  "enter_company_contact": "Please enter your company contact number",
  "mail_signature": "Mail Signature",
  "enter_mail_signature": "Your mail signature",
  "zoom_api_key": "API Key",
  "enter_zoom_api_key": "Please enter your API Key",
  "zoom_api_secret": "API Secret",
  "enter_zoom_api_secret": "Please enter your client secret",
  "zoom_sdk_key": "SDK Key",
  "enter_zoom_sdk_key": "Please enter your SDK Key",
  "zoom_sdk_secret": "SDK Secret",
  "enter_zoom_sdk_secret": "Please enter your SDK Secret",
  "zoom_webhook_secret": "Webhook Secret",
  "enter_zoom_webhook_secret": "Please enter your Webhook Secret",
  "zoom_webhook_verification": "Webhook Verification Key",
  "enter_zoom_webhook_verification": "Please enter your Webhook verification key",
  "zoom_recording_enabled": "Recording Enabled?",
  "zoom_license_deleted": "Zoom License delete successfully!",
  "zoom_license_delete_confirmation": "Are you sure you want to delete License with Email",
  "status_updated": "Status updated successfully!",
  "zoom_license_added": "Zoom license added successfully!",
  "zoom_licenses": "Zoom Licenses",
  "add_license": "Add License",
  "license_email": "License Email",
  "host_id": "Host ID",
  "capacity": "Capacity",
  "active_status": "Active Status",
  "end_date_placeholder": "Pick Ending Date",
  "start_date_placeholder": "Pick Starting Date",
  "course_certificate_title": "Course Title for certificate",
  "certificate_details": "Certificate Details",
  "updated": "Updated",
  "added": "Added",
  "lesson_name": "Lesson Name",
  "lesson_type": "Lesson Type",
  "progress": "Progress",
  "is_mandatory": "Is mandatory",
  "action": "Action",
  "no_lessons": "No Lessons found",
  "view_details_for": "View details for",
  "lesson": "lesson",
  "search_trainees": "Search for Trainees",
  "issue_certificates_to_all": "Issue Certificates to All",
  "issue_certificate": "Issue Certificate",
  "trainee": "Trainee",
  "no_trainees": "No trainees found.",
  "certificate_issue_success": "Certificate issued successfully.",
  "certificate_issue_success_all": "Certificate issued to all successfully.",
  "issue": "Issue",
  "not_issued": "Not Issued",
  "issued_on": "Issued on",
  "view": "View",
  "current_lesson": "Current Lesson",
  "sure_to_issue_certificate_everyone": "Are you sure want to issue certificate to everyone?",
  "sure_to_issue_certificate": "Are you sure want to issue certificate?",
  "English": "English",
  "Nepali": "Nepali",
  "Review": "Review",
  "Published": "Published",
  "Archived": "Archived",
  "Completed": "Completed",
  "no_user_enrolled": "No Users Enrolled.",
  "user": "User",
  "role": "Role",
  "phone_number": "Phone Number",
  "active": "Active",
  "inactive": "InActive",
  "user_imported_success": "User imported successfully!",
  "add_more_user": "Add More Users",
  "import_users": "Import Users",
  "user_edited_success": "User edited successfully!",
  "user_added_success": "User added successfully!",
  "user_firstname": "User's First Name",
  "user_middlename": "User's Middle Name",
  "user_lastname": "User's Last Name",
  "user_email": "User's Email Name",
  "user_phone_number": "User's Phone number",
  "user_profession": "User's Profession Name",
  "user_role_pick": "Pick one user role",
  "pick_department": "Pick One Department",
  "csv_format": "CSV file format should be similar to sample CSV.",
  "please": "Please",
  "click_here": "Click here",
  "to_download_csv": "to download sample CSV.",
  "upload_csv": "Upload your CSV file.",
  "your_csv": "Your CSV file",
  "accepts_csv": "Note: It only accepts CSV file",
  "user_status": "User Status",
  "user_role": "User Role",
  "department": "Department",
  "group_add_success": "Successfully added group",
  "group_name": "Group Name",
  "group_deleted": "Group deleted successfully",
  "members": "Members",
  "attachments": "Attachments",
  "group_update_success": "Group updated successfully.",
  "group_details": "Group Details",
  "your_group_name": "Your group name.",
  "group_name_required": "Group name is required!",
  "sender_email": "Sender Email",
  "sender_email_placeholder": "Please enter your sender's email",
  "reply_email": "Reply Email",
  "reply_email_placeholder": "Please enter your reply email",
  "sender_name": "Sender Name",
  "sender_name_placeholder": "Please enter your sender's name",
  "user_name": "Username",
  "user_name_placeholder": "Please enter your username",
  "password_placeholder": "Please enter your password",
  "port": "Port",
  "port_placeholder": "Please enter your port",
  "server": "Server",
  "server_placeholder": "Please enter your server url",
  "update_success": "Updated Successfully!",
  "delete_level": "Level deleted successfully!",
  "add_level_success": "Level Added Successfully!",
  "level_name": "Level Name",
  "level_name_placeholder": "Enter Level Name.",
  "search_department": "Search Department",
  "department_enabled": "Department Enabled",
  "department_name": "Department Name",
  "department_name_placeholder": "Enter Department Name",
  "no_department": "No Department Found!",
  "department_status": "Department Status",
  "add_department": "Add Department",
  "add_department_success": "Department Added Successfully!",
  "update_department_success": "Department Updated Successfully!",
  "delete_department_success": "Department Deleted Successfully",
  "sure_to_delete": "Are you sure you want to delete",
  "department?": "department",
  "all_trainings_list": "All the trainings are listed below:",
  "search_courses": "Search Courses",
  "created_date": "Created Date",
  "status": "Status",
  "something_went_wrong": "Something Went Wrong.",
  "external_trainings_list": "List of External Trainings",
  "no_external_trainings": "No External trainings found!",
  "from": "From",
  "to": "to",
  "completed_in_about": ", Completed in about",
  "hrs": "hrs.",
  "training": "Training",
  "successfully": "Successfully.",
  "approved": "Approved",
  "rejected": "Rejected",
  "aws": "AWS",
  "training_rejected_success": "Training rejected successfully",
  "training_published_success": "Training successfully published",
  "leave_message_reject": "Leave a message for your rejection",
  "publish_confirmation": "Are you sure you want to publish",
  "edit_course": "Edit Course",
  "publish_course": "Publish this course",
  "update_file_storage_success": "File Storage Updated Successfully. ",
  "delete_comment_success": "Comment Deleted Successfully",
  "edit_comment_success": "Comment Edited Successfully.",
  "delete_comment_reply_success": "Comment Reply Deleted Successfully",
  "edit_reply_success": "Reply Edited Successfully.",
  "delete_course_success": "Course Deleted successfully",
  "mark_pdf_complete": "Pdf marked as completed.",
  "publish_training_success": "Training has been successfully published.",
  "enroll_course_success": "Course enrolled successfully.",
  "edit_feedback_question_success": "Successfully edited feedback question.",
  "add_feedback_question_success": "Successfully added feedback question.",
  "thankyou_feedback": "Thank you for your feedback.",
  "assignment": "Assignment",
  "edited": "Edited",
  "file": "File",
  "capital_lesson": "Lesson",
  "feedback": "Feedback",

  "lessons": "Lessons",
  "statistics": "Statistics",
  "lesson_stats": "Lesson Stats",
  "add_lesson": "Add Lesson",
  "video": "Video",
  "exam": "Exam",
  "live_class": "Live Class",
  "document": "Document",
  "close": "Close",
  "lesson_edit_successful": "Lesson edited successfully",
  "lesson_add_successful": "Lesson added successfully",
  "recording_name": "Recording's Name",
  "video_name": "Video Name",
  "recordings": "Recordings",
  "recording_description": "Recording's Description",
  "video_description": "Video Description",
  "video_drag_drop": "Drag & Drop your Video or",
  "feedback_title_required": "Title for feedback is required.",
  "feedback_type_required": "Feedback type is required.",
  "more_option_required": "Options should be more than one.",
  "test": "test",
  "assignment_title_required": "Assignment's Title is required.",
  "start_time_required": "Start Time is required.",
  "start_date_required": "Start Date is required.",
  "end_date_required": "End Date is required.",
  "end_time_required": "End Time is required.",
  "file_name_required": "File Name is required.",
  "file_required": "File is required!",
  "exam_name_required": "Exam Name is required.",
  "start_time_not_empty": "start time cannot be empty.",
  "question_weightage_required": "Question weightage is required.",
  "end_time_not_empty": "end time cannot be empty.",
  "duration_required": "Duration is required.",
  "exam_duration_atleast_one": "Exam duration should at least be one.",
  "feedback_name_required": "Feedback Name is required.",
  "video_name_required": "Video Name is required.",
  "video_required": "Video is required!",
  "meeting_name_required": "Meeting Name is required.",
  "meeting_duration_required": "Meeting Duration is required.",
  "zoom_license_required": "Zoom License is required.",
  "invalid_email": "Invalid email",
  "email_required": "Email is required.",
  "first_name_character_required": "Firstname should have at most 100 characters.",
  "first_name_required": "First Name is required.",
  "last_name_character_required": "Lastname should have at most 100 characters.",
  "middle_name_character_required": "Middlename should have at most 100 characters.",
  "last_name_required": "Last Name is required.",
  "role_required": "Role is required.",
  "enter_valid_phone": "Please enter valid phone number.",
  "current_password_required": "Current Password is required.",
  "password_length_required": "Password must be 8 characters long.",
  "password_number_required": "Password requires a number.",
  "password_lowercase_required": "Password requires a lowercase letter.",
  "password_uppercase_required": "Password requires an uppercase letter.",
  "password_symbol_required": "Password requires a symbol.",
  "password_match": "Password must match.",
  "password_confirm_required": "Confirm Password is required.",
  "department_name_required": "Department Name is required.",
  "company_name_required": "Company Name is required.",
  "company_address_required": "Company Address required.",
  "signature_required": "Signature is required.",
  "company_logo_required": "Company Logo is required!",
  "level_name_required": "Level name is required.",
  "csv_file_required": "CSV file is required!",
  "invalid_license_email": "Invalid Licenses Email.",
  "license_email_required": "Licenses Email is required.",
  "host_id_required": "Host ID is required.",
  "capacity_required": "Capacity should be greater than 0.",
  "certificate_name_required": "Certificate name is required.",
  "duration_in_hour": "Duration must be in hours.",
  "one_option_selected_on_multiple_choice": "On Multiple Choice at least one option should be selected.",
  "one_option_selected_on_single_choice": "On Single choice, only one option should be selected.",
  "section_update_success": "Section Updated Successfully!",
  "exam_title": "Exam Title",
  "passing_percentage": "Passing Percentage",
  "question_passing_percentage": "Question Set passing percentage",
  "course_title_required": "Course Title is required",
  "level_required": "Level is required.",
  "group_required": "Group is required.",
  "event_start_date_required": "Event Start Date is required.",
  "event_end_date_required": "Event End Date is required.",
  "signature_name_required": "Signature name is required.",
  "designation_required": "Designation is required.",
  "file_url_required": "File Url is required!",
  "one_email_required": "At least 1 email address is required.",
  "name_required": "Name is required",
  "question_weightage": "Question weightage",
  "pick_date": "Pick date",
  "start_time": "Start Time",
  "duration_minutes": "Duration (minutes)",
  "end_time": "End Time",
  "negative_marking": "Negative Marking",
  "number_retake": "Number of Retakes",
  "retakes": "Retakes",
  "exam_description": "Exam's Description",
  "add_more_questions": "Add More Questions",
  "assignment_title": "Assignment Title",
  "pick_start_date": "Pick Starting Date",
  "pick_end_date": "Pick Ending Date",
  "assignment_description": "Assignment Description",
  "select_different_time": "Please select different time!",
  "meeting_name": "Meeting name",
  "meeting_duration": "Meeting Duration (minutes)",
  "meeting_duration_minutes": "Meeting Duration in minutes",
  "pick_license": "Pick one license",
  "description_live_class": "Description for Live Class",
  "feedback_title": "Feedback Title",
  "feedback_description": "Feedback description",
  "add_more_feedback": "Add More Feedback",
  "file_title": "File Title",
  "file_name": "File Name",
  "file_description": "File Description",
  "drag_and_drop_file": "Drag & Drop you File or",
  "add_attachment_success": "Attachment added successfully.",
  "update_profile_success": "Profile Updated Successfully.",
  "unable_to_logout": "Unable to logout at this time",
  "re_sent_email": "Email was re-sent successfully",
  "change_password_success": "Password Changed successfully!",
  "change_zoom_settings_success": "Zoom settings Changed Successfully!",
  "delete_assignment_question_success": "Assignment Question Deleted Successfully.",
  "edit_assignment_question_success": "Assignment Question Edited Successfully.",
  "add_assignment_question_success": "Assignment Question Added Successfully.",
  "create_training_success": "Training created successfully.",
  "submit_assignment_success": "Assignment Submitted Successfully.",
  "review_on_assignment": "review on assignment",
  "add_comment_success": "Comment Added Successfully.",
  "delete_lesson_success": "Lesson Deleted Successfully!",
  "delete_section_success": "Section Deleted Successfully!",
  "add_signature_success": "Signature Added Successfully!",
  "edit_signature_success": "Signature Edited Successfully!",
  "delete_signature_success": "Signature Added Successfully!",
  "pass_student_success": "Student Passed Successfully.",
  "question_list_cannot_empty": "Question List cannot be empty!",
  "add_questions_success": "Questions Added Successfully!",
  "add_group_member_success": "Group Member Added Successfully.",
  "delete_attachment_success": "Attachment Deleted Successfully.",
  "remove_success": "Successfully removed",
  "update_pool_success": "Pool Updated Successfully.",
  "delete_teacher_success": "Teacher deleted successfully.",

  "Not Enrolled": "Not Enrolled",
  "Enrolled": "Enrolled",
  "edit_user": "Editing User:",
  "group_members": "Group Members",
  "group_members_description": "Here you can see all members of the group.",
  "add_group_member": "Add Group Member",
  "search_group_members": "Search for group members",
  "unable_to_fetch": "Unable to fetch data please try again",
  "no_members_found": "No Members Found!",
  "email_or_phone": "Email | Phone Number",
  "sure_want_to_remove": "Are you sure you want to remove",
  "add_new_training": "Add New Training",
  "search_group_trainings": "Search for group trainings",
  "add_new_attachment": "Add New Attachment",
  "search_attachments": "Search Attachments",
  "uploaded_date": "Uploaded Date",
  "no_attachments_found": "No Attachments Found!",
  "download_attachment": "Download attachment",
  "delete_attachment": "Delete attachment",
  "upload_attachments": "Upload Attachments",
  "sure_to_delete_attachment": "Are you sure you want to delete attachment?",
  "level?": "level?",
  "add_level": "Add Level",
  "completed": "Completed",
  "my_training": "My Training",
  "training_moderating": "Trainings you are moderating on:",
  "not_moderating_any_trainings": "You are not Moderating on any Trainings.",
  "my_groups": "My Groups",
  "401": "401",
  "not_authorized": "You are not authorize to access this page.",
  "email_address": "Email Address",
  "403": "403",
  "forbidden": "Forbidden",
  "back_to_home": " Take me back to home page",
  "404": "404",
  "found_a_secret_place": "You have found a secret place.",
  "mistyped_or_moved": "Unfortunately, this is only a 404 page. You may have mistyped the address, or the page has been moved to another URL.",
  "myProfile": "My Profile",
  "editProfile": "Edit Profile",
  "Account": "Account",
  "Logout": "Logout",
  "Lesson": "Lesson(s)",
  "trainee_not_started_lesson": "Trainee has not started any lesson.",
  "lesson_status": "Lesson Status",
  "Video": "Video",
  "Document": "Document",
  "Exam": "Exam",
  "Assignment": "Assignment",
  "LiveClass": "LiveClass",
  "RecordedVideo": "RecordedVideo",
  "Feedback": "Feedback",
  "view_previous_lesson": "View Previous Lesson",
  "comments": "Comments",
  "Duration": "Duration:",
  "Watch": "Watch",
  "About": "About",
  "Attended_Trainings": "Attended Trainings",
  "Enrolled_Date": "Enrolled Date",
  "Language": "Language",
  "edit_this_course": "Edit this course",
  "watch": "Watch",
  "title_for_question": "Title for question",
  "title_for_question_placeholder": "Enter Title of Question",
  "designation": "Designation",
  "designation_placeholder": "Enter the designation",
  "signature": "Signature",
  "save_edit": "Save Edit",
  "enter_name": "Enter name",
  "sure_want_to_delete": "Are you sure you want to delete?",
  "no_enrolled_student_found": "No enrolled student found.",
  "export": "Export",
  "trainees": "Trainees",
  "want_to_delete_trainer": "Do you want to delete this trainer?",
  "attended_trainings": "Attended Trainings",
  "enrolled_date": "Enrolled Date",

  "total_retake": "Total Retake",
  "remaining_retakes": "Remaining Retakes",
  "attempt_exceeded": "You have exceeded attempt count.",
  "start_exam": "Start Exam",
  "view_result": "View Result",
  "assignment_expired": "Assignment is Already Expired. Please contact admin for more details.",
  "start_assignment": "Start Assignment",
  "assignment_yet_start": "Assignment is not started Yet. Assignment starts in",
  "assignment_reviewed": "Your assignment has been reviewed.",
  "obtained_mark": "Obtained Mark",
  "review": "Review",
  "give_feedback": "Give Feedback",
  "view_feedback": "View Feedback",
  "no_result": "No result found!",
  "no_previous_attempt": "No previous attempt available",
  "previous_result": "Previous Results",
  "obtained": "Obtained",
  "submission_date": "Submission Date",
  "completed_duration": "Completed Duration",
  "next": "Next",
  "no_feedback_questions": "No feedback questions found!",
  "add_feedback": "Add Feedback",
  "title_feeback": "Title for Feedback",
  "enter_feedback": "Enter Title of Feedback",
  "enter_feedback_type": "Please Enter Feedback Type",
  "drag_document": "Drag & Drop your Document or",
  "delete_comment_confirmation": "Are you sure you want to delete this comment?",
  "delete_reply_confirmation": "Are you sure you want to delete this reply?",
  "your_comment": "Your comment",
  "submit_exam_confirmation": "Are you sure you want to submit this exam?",
  "submission_success": "Exam submitted successfully. Please be patient for your result.",
  "previous": "Previous",
  "delete_feedback_question_confirmation": "Are you sure you want to delete this feedback question?",
  "feedback_type": "Feedback Type",
  "delete_assignment_question_confirmation": "Are you sure you want to delete this assignment question?",
  "pass_student_confirmation": "Are you sure you want to pass this student for",
  "lesson?": "lesson?",
  "join_time": "Joined Time",
  "left_time": "Left Time",
  "view_live_class_report": "View Live Class Report",
  "view_assignment_result": "View Assignment Result",
  "mark_as": "Mark as",
  "meeting_report": "Meeting Report",
  "logout_confirmation": "Are you sure you want to Logout?",
  "sure_submit_exam": "Are you sure you want to submit this exam?",
  "exam_submitted_bePatient": "Exam submitted successfully. Please be patient for your result.",
  "mark_complete": "Mark Complete",
  "delete_feedback_question": "Are you sure you want to delete this feedback question?",
  "email_change_success": "Your email has been changed successfully",
  "something_terrible_email": "Something terrible happened! Some error occurred while changing email!",
  "go_back": "Go Back to Home",
  "error_while_joining": "Error Occured while joining meeting",
  "back_course": "Back to Course",
  "rejoin": "Rejoin",
  "my_progress": "Your progress on learning materials:",
  "not_enrolled_training": "You are not enrolled to any training.",
  "previous_month": "Compared to previous month",
  "total_exams": "Total Exams",
  "join_meeting": "Join Meeting",
  "class_duration": "Class Duration",
  "minutes": "Minutes",
  "reply": "Reply",
  "500": "500",
  "something_bad": "Something bad just happened",
  "server_error": "Our servers could not handle your request. Don't worry, our development team was already notified. Try refreshing the page.",
  "refresh_page": "Refresh the page",
  "confirmation_sent": "Confirmation Email has been sent",
  "check_inbox": "Please check your new email inbox to confirm your process.",
  "email_vurilo": "If you have any trouble, you can email support@vurilo.com for help at any time.",
  "valid_five_minutes": "Note: Current Email change request is only valid for 5 Minutes",
  "resend_verification": "Resend Verification Email",
  "esewa": "Esewa",
  "khalti": "Khalti",
  "key": "Key",
  "your_key": "Please enter your key",
  "secret": "Secret",
  "secret_key": "Your secret key",
  "verify_url": "Verify Url",
  "your_verification_url": "Your verification Url",
  "name_a-z": "Name (A-Z)",
  "name_z-a": "Name (Z-A)",
  "email_a-z": "Email (A-Z)",
  "email_z-a": "Email (Z-A)",
  "hints": "Hints",
  "no_assignment_questions": "No assignment questions found!",
  "comment": "Comment",
  "marks": "Marks",
  "pass": "Pass",
  "edit_assignment_review": "Edit Assignment Review",
  "review_assignment": "Review Assignment",
  "course_title_must_be_less_than_250": "Course title must be less than 250 character",
  "no_tags": "No Tags Found!",
  "no_level": "No Level Found!",
  "group_character_limit": "Group name cannot exceed 250 character!",
  "pool_name_required": "Pool name is required!",
  "contact_number_required": "Contact number is required!",
<<<<<<< HEAD
  "username": "Username",
  "trainer_email_required": "Trainer's email is required!"
=======
  "group": "Group"
>>>>>>> 75658564
}<|MERGE_RESOLUTION|>--- conflicted
+++ resolved
@@ -754,10 +754,8 @@
   "group_character_limit": "Group name cannot exceed 250 character!",
   "pool_name_required": "Pool name is required!",
   "contact_number_required": "Contact number is required!",
-<<<<<<< HEAD
   "username": "Username",
   "trainer_email_required": "Trainer's email is required!"
-=======
   "group": "Group"
->>>>>>> 75658564
+
 }