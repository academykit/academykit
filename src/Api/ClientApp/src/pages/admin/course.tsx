/* eslint-disable prettier/prettier */
import withSearchPagination, {
  IWithSearchPagination,
} from '@hoc/useSearchPagination';
import {
  Box,
  Container,
  Group,
  Loader,
  Paper,
  ScrollArea,
  Table,
} from '@mantine/core';
import { useCourse } from '@utils/services/courseService';
import CourseRow from './Component/CourseRow';
import { useTranslation } from 'react-i18next';

const AdminCourseList = ({
  searchParams,
  searchComponent,
  pagination,
}: IWithSearchPagination) => {
<<<<<<< HEAD
  const { data, isLoading, isError } =
    useCourse(searchParams);
=======
  const { data, isLoading, isError } = useCourse(searchParams);
>>>>>>> 8b44a528
  const { t } = useTranslation();
  return (
    <Container fluid>
      <Group my={10}>{t('all_trainings_list')}</Group>
      {searchComponent(t('search_courses') as string)}

      <ScrollArea>
        {data &&
          (data.totalCount > 0 ? (
            <Paper mt={10}>
              <Table striped highlightOnHover withBorder>
                <thead>
                  <tr>
                    <th>{t('training_name')}</th>
                    <th>{t('created_date')}</th>
                    <th>{t('author')}</th>

                    <th>{t('status')}</th>
                    <th>{t('actions')}</th>
                  </tr>
                </thead>
                <tbody>
                  {data.items.map((x) => (
                    <CourseRow course={x} key={x.id} search={searchParams} />
                  ))}
                </tbody>
              </Table>
            </Paper>
          ) : (
            <Box>{t('no_trainings_found')}</Box>
          ))}
      </ScrollArea>
      {isLoading && <Loader />}
      {isError && <Box>{t('something_went_wrong')}</Box>}
      {data && pagination(data.totalPage, data.items.length)}
    </Container>
  );
};

export default withSearchPagination(AdminCourseList);<|MERGE_RESOLUTION|>--- conflicted
+++ resolved
@@ -20,12 +20,7 @@
   searchComponent,
   pagination,
 }: IWithSearchPagination) => {
-<<<<<<< HEAD
-  const { data, isLoading, isError } =
-    useCourse(searchParams);
-=======
   const { data, isLoading, isError } = useCourse(searchParams);
->>>>>>> 8b44a528
   const { t } = useTranslation();
   return (
     <Container fluid>
