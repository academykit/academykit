import ThumbnailEditor from "@components/Ui/ThumbnailEditor";
import useAuth from "@hooks/useAuth";
import {
  ActionIcon,
  Box,
  Button,
  Card,
  Flex,
  Group,
  Badge,
  Image,
  Modal,
  Text,
  TextInput,
} from "@mantine/core";
<<<<<<< HEAD
// import { DateRangePicker } from "@mantine/dates";
=======
import { DatePickerInput } from "@mantine/dates";
>>>>>>> e110735b
import { createFormContext, yupResolver } from "@mantine/form";
import { useToggle } from "@mantine/hooks";
import { showNotification } from "@mantine/notifications";
import { IconDownload, IconEdit, IconEye } from "@tabler/icons";
import downloadImage from "@utils/downloadImage";
import { UserRole } from "@utils/enums";
import errorType from "@utils/services/axiosError";
import {
  CertificateStatus,
  useAddCertificate,
  useGetExternalCertificate,
  useUpdateCertificate,
} from "@utils/services/certificateService";
import moment from "moment";
import { useEffect, useState } from "react";
import useFormErrorHooks from "@hooks/useFormErrorHooks";
import { useTranslation } from "react-i18next";
import { useParams } from "react-router-dom";
import * as Yup from "yup";
import useCustomForm from "@hooks/useCustomForm";

const [FormProvider, useFormContext, useForm] = createFormContext();

const schema = () => {
  const { t } = useTranslation();
  return Yup.object().shape({
    name: Yup.string().required(t("certificate_name_required") as string),
    duration: Yup.number().typeError(t("duration_in_hour") as string),
  });
};


const MyTrainingExternal = () => {
  const cForm = useCustomForm();
  const [showConfirmation, setShowConfirmation] = useToggle();
  const { id } = useParams();
  const [value, setValue] = useState<[Date, Date]>([new Date(), new Date()]);
  const addCertificate = useAddCertificate();
  const certificateList = useGetExternalCertificate(id ? false : true);
  const update = useUpdateCertificate(id as string);
  const [idd, setIdd] = useState<any>();
  const [updates, setUpdates] = useState(false);
  const { t } = useTranslation();

  const form = useForm({
    initialValues: {
      name: "",
      duration: 0,
      location: "",
      institute: "",
      imageUrl: "",
    },
    validate: yupResolver(schema()),
  });
  useFormErrorHooks(form);
  useEffect(() => {
    if (idd) {
      setShowConfirmation();
      form.setValues({
        name: idd?.name,
        duration: idd?.duration,
        location: idd?.location,
        institute: idd?.institute,
        imageUrl: idd?.imageUrl,
      });
    }
  }, [idd]);

  const handleSubmit = async (data: any) => {
    data = { ...data, startDate: value[0], endDate: value[1] };
    try {
      if (updates) {
        await update.mutateAsync({ data, id: idd?.id });
      } else {
        await addCertificate.mutateAsync(data);
      }
      showNotification({
        message: updates
          ? t("training_certificate_edited")
          : t("training_certificate_added"),
      });
      form.reset();
    } catch (error) {
      const err = errorType(error);
      showNotification({
        color: "red",
        message: err,
      });
    }
    setShowConfirmation();
    setIdd(() => null);
    setUpdates(() => false);
  };

  const auth = useAuth();

  return (
    <div>
      <Modal
        title={t("add_certificate")}
        opened={showConfirmation}
        onClose={() => {
          setShowConfirmation();
          setIdd(null);
          setUpdates(false);
          form.reset();
        }}
        styles={{
          title: {
            fontWeight: "bold",
          },
        }}
      >
        <FormProvider form={form}>
          {showConfirmation && (
            <form onSubmit={form.onSubmit(handleSubmit)}>
              <TextInput
                autoFocus
                label={t("name")}
                name="name"
                placeholder={t("Name of Training") as string}
                withAsterisk
                {...form.getInputProps("name")}
              />
              <TextInput
                withAsterisk
                label={t("duration_hour")}
                placeholder={t("Duration of Training") as string}
                name="duration"
                {...form.getInputProps("duration")}
              />
<<<<<<< HEAD
              {/* <DateRangePicker
=======
              <DatePickerInput
                type="range"
>>>>>>> e110735b
                required
                valueFormat="MMM DD, YYYY"
                label={t("start_end_date")}
                placeholder={t("date_range") as string}
                allowSingleDateInRange={true}
                value={value}
                //@ts-ignore
                onChange={setValue}
              /> */}
              <TextInput
                label={t("location")}
                placeholder={t("Location of Training") as string}
                name="location"
                {...form.getInputProps("location")}
              />
              <TextInput
                label={t("institute")}
                placeholder={t("Name of institute") as string}
                name="institute"
                {...form.getInputProps("institute")}
              />
              <Text>{t("certificate_image")}</Text>
              <ThumbnailEditor
                formContext={useFormContext}
                label={t("certificate_image") as string}
                FormField="imageUrl"
                currentThumbnail={idd?.imageUrl}
              />
              <Button
                disabled={!cForm?.isReady}
                type="submit"
                loading={addCertificate.isLoading}
              >
                {t("submit")}
              </Button>
            </form>
          )}
        </FormProvider>
      </Modal>

      <Group position="right">
        <Button onClick={() => setShowConfirmation()}>
          {t("add_certificate")}
        </Button>
      </Group>
      {certificateList.isSuccess && certificateList.data?.length < 0 && (
        <Box>{t("no_external_training")}</Box>
      )}
      {certificateList.isSuccess &&
        certificateList.data.map((x) => (
          <Card withBorder mt={10}>
            <Flex justify={"space-between"}>
              <Box>
                <Flex>
                  <Text weight={"bold"}>
                    {x.name}
                    <Badge ml={20}>{t(`${CertificateStatus[x.status]}`)}</Badge>
                  </Text>
                  {x.status !== CertificateStatus.Approved && (
                    <ActionIcon
                      ml={5}
                      onClick={() => {
                        setIdd(x);
                        setUpdates(true);
                      }}
                    >
                      <IconEdit />
                    </ActionIcon>
                  )}
                </Flex>
                {/* <Text mt={5}>
                  {x?.startDate &&
                    `${t("from")} ${moment(x.startDate).format(
                      "MMM DD, YYYY"
                    )} ${t("to")} ${moment(x.endDate).format(
                      "MMM DD, YYYY"
                    )}, `}
                  {t("completed_in_about")} {x.duration} {t("hrs")}
                </Text> */}
                <Text>
                  {x.institute}
                  {x.location && `, ${x.location}`}
                </Text>
              </Box>
              <Box
                style={{ width: 150, marginTop: "auto", marginBottom: "auto" }}
              >
                {x.imageUrl && (
                  <div style={{ position: "relative" }}>
                    <Image
                      src={x.imageUrl || ""}
                      radius="md"
                      style={{
                        opacity: "0.5",
                      }}
                    />
                    <div
                      style={{
                        position: "absolute",
                        left: 0,
                        bottom: 0,
                        right: 0,
                        margin: "auto",
                        top: 0,
                        width: "45px",
                        height: "30px",
                        display: "flex",
                      }}
                    >
                      <ActionIcon
                        onClick={() => window.open(x.imageUrl)}
                        mr={10}
                      >
                        <IconEye color="black" />
                      </ActionIcon>
                      <ActionIcon
                        onClick={() =>
                          downloadImage(x.imageUrl, x.user.fullName ?? "")
                        }
                      >
                        <IconDownload color="black" />
                      </ActionIcon>
                    </div>
                  </div>
                )}
              </Box>
            </Flex>
            {auth?.auth &&
              auth.auth.role <= UserRole.Admin &&
              auth.auth.id !== x.user.id && (
                <Box mt={10}>
                  <Button>{t("approve")}</Button>
                  <Button ml={10} variant="outline" color={"red"}>
                    {t("reject")}
                  </Button>
                </Box>
              )}
          </Card>
        ))}
    </div>
  );
};

export default MyTrainingExternal;<|MERGE_RESOLUTION|>--- conflicted
+++ resolved
@@ -13,11 +13,7 @@
   Text,
   TextInput,
 } from "@mantine/core";
-<<<<<<< HEAD
 // import { DateRangePicker } from "@mantine/dates";
-=======
-import { DatePickerInput } from "@mantine/dates";
->>>>>>> e110735b
 import { createFormContext, yupResolver } from "@mantine/form";
 import { useToggle } from "@mantine/hooks";
 import { showNotification } from "@mantine/notifications";
@@ -31,7 +27,6 @@
   useGetExternalCertificate,
   useUpdateCertificate,
 } from "@utils/services/certificateService";
-import moment from "moment";
 import { useEffect, useState } from "react";
 import useFormErrorHooks from "@hooks/useFormErrorHooks";
 import { useTranslation } from "react-i18next";
@@ -48,7 +43,6 @@
     duration: Yup.number().typeError(t("duration_in_hour") as string),
   });
 };
-
 
 const MyTrainingExternal = () => {
   const cForm = useCustomForm();
@@ -149,12 +143,7 @@
                 name="duration"
                 {...form.getInputProps("duration")}
               />
-<<<<<<< HEAD
               {/* <DateRangePicker
-=======
-              <DatePickerInput
-                type="range"
->>>>>>> e110735b
                 required
                 valueFormat="MMM DD, YYYY"
                 label={t("start_end_date")}
