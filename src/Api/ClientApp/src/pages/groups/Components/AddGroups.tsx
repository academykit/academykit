import { Box, Button, createStyles, Paper, TextInput } from "@mantine/core";
import { useForm, yupResolver } from "@mantine/form";
import { showNotification } from "@mantine/notifications";
import errorType from "@utils/services/axiosError";
import { useAddGroup } from "@utils/services/groupService";
import { useTranslation } from "react-i18next";
import * as Yup from "yup";
import useFormErrorHooks from "@hooks/useFormErrorHooks";
import { useNavigate } from "react-router-dom";
import CustomTextFieldWithAutoFocus from "@components/Ui/CustomTextFieldWithAutoFocus";

const schema = () => {
  const { t } = useTranslation();
  return Yup.object().shape({
    name: Yup.string().required(t("group_name_required") as string),
  });
};
const AddGroups = ({ onCancel }: { onCancel: () => void }) => {
  const navigate = useNavigate();

  const { t } = useTranslation();
  const { mutateAsync, isLoading, data, isSuccess } = useAddGroup();
  const form = useForm({
    initialValues: {
      name: "",
    },
    validate: yupResolver(schema()),
  });
  useFormErrorHooks(form);
  const useStyles = createStyles((theme) => ({
    paper: {
      [theme.fn.smallerThan("md")]: {
        width: "100%",
      },
      [theme.fn.smallerThan("lg")]: {
        width: "100%",
      },

      width: "50%",
      marginBottom: "20px",
    },
  }));
  const { classes } = useStyles();

  if (isSuccess) {
    navigate(`./${data.data.slug}/members`);
  }

  const onSubmitForm = async (name: string) => {
    try {
      await mutateAsync(name);
      showNotification({
        title: t("successful"),
        message: t("group_add_success"),
      });
      onCancel();
    } catch (err) {
      const error = errorType(err);
      showNotification({
        message: error,
        color: "red",
      });
    }
  };
  return (
    <Paper
      shadow={"sm"}
      radius="md"
      p="xl"
      withBorder
      className={classes.paper}
    >
      <Box>
        <form onSubmit={form.onSubmit(({ name }) => onSubmitForm(name))}>
<<<<<<< HEAD
          <TextInput
            autoFocus
            autoComplete="off"
=======
          <CustomTextFieldWithAutoFocus
>>>>>>> 20fb1535
            mb={10}
            label={t("group_name")}
            placeholder={t("your_group_name") as string}
            withAsterisk
            name="name"
            size="md"
            {...form.getInputProps("name")}
          />

          <Button loading={isLoading} mr={10} type="submit" size="md">
            {t("submit")}
          </Button>
          <Button
            variant="outline"
            disabled={isLoading}
            type="reset"
            onClick={(e: any) => onCancel()}
            size={"md"}
          >
            {t("cancel")}
          </Button>
        </form>
      </Box>
    </Paper>
  );
};

export default AddGroups;<|MERGE_RESOLUTION|>--- conflicted
+++ resolved
@@ -72,13 +72,9 @@
     >
       <Box>
         <form onSubmit={form.onSubmit(({ name }) => onSubmitForm(name))}>
-<<<<<<< HEAD
           <TextInput
             autoFocus
             autoComplete="off"
-=======
-          <CustomTextFieldWithAutoFocus
->>>>>>> 20fb1535
             mb={10}
             label={t("group_name")}
             placeholder={t("your_group_name") as string}
