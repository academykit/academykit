--- conflicted
+++ resolved
@@ -32,43 +32,25 @@
 
 const useStyles = createStyles((theme) => ({
   nameCotainer: {
-<<<<<<< HEAD
-    maxWidth: "250px",
-    minWidth: "250px",
+    maxWidth: "210px",
+    minWidth: "210px",
+    width: "210px",
   },
   emailContainer: {
     maxWidth: "230px",
     minWidth: "230px",
+    width: "230px",
   },
   roleContainer: {
     maxWidth: "120px",
     minWidth: "120px",
+    width: "120px",
   },
   phoneContainer: {
     maxWidth: "120px",
     minWidth: "120px",
-  },
-=======
-    maxWidth: '210px',
-    minWidth: '210px',
-    width: '210px'
-  },
-  emailContainer: {
-    maxWidth: '230px',
-    minWidth: '230px',
-    width: '230px'
-  },
-  roleContainer: {
-    maxWidth: '120px',
-    minWidth: '120px',
     width: "120px",
   },
-  phoneContainer: {
-    maxWidth: '120px',
-    minWidth: '120px',
-    width: '120px',
-  }
->>>>>>> b367c6f9
 }));
 
 const UserRow = ({
