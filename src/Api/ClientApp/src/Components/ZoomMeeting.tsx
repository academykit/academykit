--- conflicted
+++ resolved
@@ -15,18 +15,11 @@
   const [searchParams] = useSearchParams();
   const { t } = useTranslation();
   const { courseId, lessonId } = useParams();
-<<<<<<< HEAD
   const data = useParams();
   const s = searchParams.get("s");
   const e = searchParams.get("e");
 console.log(data)
   if (s === "4") {
-=======
-  const s = searchParams.get('s');
-  const e = searchParams.get('e');
-
-  if (s === '4') {
->>>>>>> 02f4f937
     return (
       <Center pt="20%">
         <Container>
