import DeleteModal from '@components/Ui/DeleteModal';
import useAuth from '@hooks/useAuth';
import {
  AspectRatio,
  Badge,
  Box,
  Button,
  Card,
  Center,
  Flex,
  Group,
  Image,
  TypographyStylesProvider,
  Text,
  Title,
  useMantineTheme,
<<<<<<< HEAD
  createStyles,
=======
  Menu,
>>>>>>> 825c8ea9
} from '@mantine/core';
import { useMediaQuery, useToggle } from '@mantine/hooks';
import { showNotification } from '@mantine/notifications';
import {
  IconCalendar,
  IconChevronRight,
  IconDotsVertical,
  IconGraph,
  IconSettings,
  IconTrash,
  IconUsers,
} from '@tabler/icons';
import { DATE_FORMAT, color } from '@utils/constants';
import {
  CourseLanguage,
  CourseStatus,
  CourseUserStatus,
  CourseUserStatusValue,
  UserRole,
} from '@utils/enums';
import getCourseOgImageUrl from '@utils/getCourseOGImage';
import RoutePath from '@utils/routeConstants';
import errorType from '@utils/services/axiosError';
import { ICourse, useDeleteCourse } from '@utils/services/courseService';
import moment from 'moment';
import { useTranslation } from 'react-i18next';
import { Link } from 'react-router-dom';

const useStyles = createStyles((theme) => ({
  linksTop: {
    '&:hover': {
      borderTopLeftRadius: '3px',
      borderTopRightRadius: '3px',
      backgroundColor: theme.colorScheme == 'dark' ? '#128797' : '#7AD1DD',
    },
  },
  linksBottom: {
    '&:hover': {
      borderBottomLeftRadius: '3px',
      borderBottomRightRadius: '3px',
      backgroundColor: theme.colorScheme == 'dark' ? '#128797' : '#7AD1DD',
    },
  },
}));

const CourseCardHorizontal = ({
  course,
  search,
}: {
  course: ICourse;
  search: string;
}) => {
  const { classes } = useStyles();
  const [deleteModal, setDeleteModal] = useToggle();
  const deleteCourse = useDeleteCourse(search);
  const handleDelete = async () => {
    try {
      await deleteCourse.mutateAsync(course.id);
      showNotification({
        title: t('success'),
        message: t('delete_course_success'),
      });
    } catch (err) {
      const error = errorType(err);
      showNotification({
        color: 'red',
        title: t('error'),
        message: error as string,
      });
    }
    setDeleteModal();
  };
  const theme = useMantineTheme();
  const matches = useMediaQuery(`(max-width: ${theme.breakpoints.md}px)`);
  const matchesSmall = useMediaQuery(`(min-width: ${theme.breakpoints.xs}px)`);
  const { t } = useTranslation();
  const auth = useAuth();

  return (
    <Box
      sx={{
        position: 'relative',
        height: '350px',
        '@media (min-width: 55em)': {
          height: '180px',
        },
      }}
    >
      <Link
        to={RoutePath.courses.description(course.slug).route}
        style={{
          textDecoration: 'none',
          zIndex: 30,
          position: 'absolute',
          height: '100%',
          width: '100%',
        }}
      ></Link>

      <Card
        my={10}
        radius={'md'}
        sx={{
          position: 'absolute',
          top: 0,
          left: 0,
          width: '100%',
          overflow: 'visible',
        }}
      >
        <DeleteModal
          title={`${t('want_to_delete')} "${course.name}" ${t('course?')}`}
          open={deleteModal}
          onClose={setDeleteModal}
          onConfirm={handleDelete}
        />

        <Flex
          gap={'lg'}
          sx={() => ({
            flexWrap: 'wrap',
            '@media (min-width: 55em)': {
              flexWrap: 'nowrap',
            },
            justifyContent: 'center',
          })}
        >
          <Center>
            <Box
              sx={{
                heigh: matches ? '100px' : '300px',
                width: !matchesSmall ? '220px' : matches ? '240px' : '300px',
              }}
            >
              <AspectRatio ratio={16 / 9}>
                <Center>
                  <Image
                    src={getCourseOgImageUrl(
                      course.user,
                      course.name,
                      course.thumbnailUrl
                    )}
                    radius="md"
                    fit="cover"
                  />
                </Center>
              </AspectRatio>
            </Box>
          </Center>
          <Group
            style={{
              width: '100%',
              flexDirection: 'column',
              justifyContent: 'space-around',
              alignItems: 'stretch',
            }}
          >
            <Group sx={{ justifyContent: 'space-between' }}>
              <Group spacing={10}>
                <Badge color="pink" variant="light">
                  {t(`${CourseLanguage[course.language]}`)}
                </Badge>
                <Badge color="blue" variant="light">
                  {course?.levelName}
                </Badge>
                {/* {auth?.auth && auth?.auth?.role > UserRole.Admin && ( */}
                <Badge color="cyan">
                  {t(`${CourseUserStatusValue[course.userStatus]}`)}
                </Badge>
                {/* )} */}
                {((auth?.auth && auth?.auth?.role <= UserRole.Admin) ||
                  course.userStatus === CourseUserStatus.Author ||
                  course.userStatus === CourseUserStatus.Teacher) && (
                  <>
                    <Badge ml={10} color={color(course?.status)}>
                      {t(`${CourseStatus[course?.status]}`)}
                    </Badge>
                  </>
                )}
              </Group>
              {(course.userStatus === CourseUserStatus.Author ||
                course.userStatus === CourseUserStatus.Teacher ||
                (auth?.auth && auth.auth.role <= UserRole.Admin)) && (
                <Menu
                  shadow="md"
                  width={200}
                  trigger="hover"
                  withArrow
                  position="right"
                >
                  <Menu.Target>
                    <Button sx={{ zIndex: 50 }} variant="subtle" px={4}>
                      <IconDotsVertical />
                    </Button>
<<<<<<< HEAD
                  </Popover.Target>
                  <Popover.Dropdown>
                    <Paper>
                      <Group
                        p={0}
                        sx={{
                          flexDirection: 'column',
                          alignItems: 'start',
                        }}
                        style={{ gap: '0px' }}
                      >
                        <NavLink
                          className={classes.linksTop}
                          variant="subtle"
                          label={t('manage')}
                          component={Link}
                          to={RoutePath.manageCourse.manage(course.slug).route}
                          rightSection={
                            <IconChevronRight size={12} stroke={1.5} />
                          }
                        ></NavLink>

                        <NavLink
                          className={classes.linksBottom}
                          onClick={() => setDeleteModal()}
                          variant="subtle"
                          label={t('delete')}
                          component={'button'}
                          rightSection={
                            <IconChevronRight size={12} stroke={1.5} />
                          }
                        ></NavLink>
                      </Group>
                    </Paper>
                  </Popover.Dropdown>
                </Popover>
=======
                  </Menu.Target>
                  <Menu.Dropdown>
                    <Menu.Label>{t('manage')}</Menu.Label>
                    <Menu.Item
                      icon={<IconSettings size={14} />}
                      component={Link}
                      to={RoutePath.manageCourse.manage(course.slug).route}
                      rightSection={<IconChevronRight size={12} stroke={1.5} />}
                    >
                      {t('statistics')}
                    </Menu.Item>
                    <Menu.Item
                      icon={<IconGraph size={14} />}
                      component={Link}
                      to={RoutePath.manageCourse.lessonsStat(course.slug).route}
                      rightSection={<IconChevronRight size={12} stroke={1.5} />}
                    >
                      {t('lesson_stats')}
                    </Menu.Item>
                    <Menu.Item
                      icon={<IconUsers size={14} />}
                      component={Link}
                      to={RoutePath.manageCourse.student(course.slug).route}
                      rightSection={<IconChevronRight size={12} stroke={1.5} />}
                    >
                      {t('trainee')}
                    </Menu.Item>
                    <Menu.Divider />
                    <Menu.Item
                      color="red"
                      icon={<IconTrash size={14} />}
                      onClick={() => setDeleteModal()}
                    >
                      {t('delete')}
                    </Menu.Item>
                  </Menu.Dropdown>
                </Menu>
>>>>>>> 825c8ea9
              )}
            </Group>
            <Title size="xs" sx={{ textTransform: 'uppercase' }} weight={700}>
              {course.name}
            </Title>

            <Group spacing={70}>
              {/* <Group>
                {!matches ? (
                  <Box>
                    <IconClock />
                  </Box>
                ) : (
                  <Text color="dimmed">Duration:</Text>
                )}
                <Text color={"dimmed"}>
                  {" "}
                  {moment
                    .utc(course.duration * 1000)
                    .format("H[h] mm[m] ss[s]")}
                </Text>
              </Group> */}
              <Group sx={{ justifyContent: 'center', alignItems: 'center' }}>
                {!matches ? (
                  <Box>
                    <IconCalendar />
                  </Box>
                ) : (
                  <Text color="dimmed">{t('created_on')}</Text>
                )}
                <Text color={'dimmed'}>
                  {moment(course.createdOn).format(DATE_FORMAT)}
                </Text>
                <Text ml="sm" color={'dimmed'}>
                  {t('group')}
                </Text>
                <TypographyStylesProvider>
                  <Text lineClamp={1} color="dimmed">
                    {course.groupName}
                  </Text>
                </TypographyStylesProvider>
              </Group>
            </Group>
          </Group>
        </Flex>
      </Card>
    </Box>
  );
};

export default CourseCardHorizontal;<|MERGE_RESOLUTION|>--- conflicted
+++ resolved
@@ -14,11 +14,7 @@
   Text,
   Title,
   useMantineTheme,
-<<<<<<< HEAD
-  createStyles,
-=======
   Menu,
->>>>>>> 825c8ea9
 } from '@mantine/core';
 import { useMediaQuery, useToggle } from '@mantine/hooks';
 import { showNotification } from '@mantine/notifications';
@@ -47,23 +43,6 @@
 import { useTranslation } from 'react-i18next';
 import { Link } from 'react-router-dom';
 
-const useStyles = createStyles((theme) => ({
-  linksTop: {
-    '&:hover': {
-      borderTopLeftRadius: '3px',
-      borderTopRightRadius: '3px',
-      backgroundColor: theme.colorScheme == 'dark' ? '#128797' : '#7AD1DD',
-    },
-  },
-  linksBottom: {
-    '&:hover': {
-      borderBottomLeftRadius: '3px',
-      borderBottomRightRadius: '3px',
-      backgroundColor: theme.colorScheme == 'dark' ? '#128797' : '#7AD1DD',
-    },
-  },
-}));
-
 const CourseCardHorizontal = ({
   course,
   search,
@@ -71,7 +50,6 @@
   course: ICourse;
   search: string;
 }) => {
-  const { classes } = useStyles();
   const [deleteModal, setDeleteModal] = useToggle();
   const deleteCourse = useDeleteCourse(search);
   const handleDelete = async () => {
@@ -213,44 +191,6 @@
                     <Button sx={{ zIndex: 50 }} variant="subtle" px={4}>
                       <IconDotsVertical />
                     </Button>
-<<<<<<< HEAD
-                  </Popover.Target>
-                  <Popover.Dropdown>
-                    <Paper>
-                      <Group
-                        p={0}
-                        sx={{
-                          flexDirection: 'column',
-                          alignItems: 'start',
-                        }}
-                        style={{ gap: '0px' }}
-                      >
-                        <NavLink
-                          className={classes.linksTop}
-                          variant="subtle"
-                          label={t('manage')}
-                          component={Link}
-                          to={RoutePath.manageCourse.manage(course.slug).route}
-                          rightSection={
-                            <IconChevronRight size={12} stroke={1.5} />
-                          }
-                        ></NavLink>
-
-                        <NavLink
-                          className={classes.linksBottom}
-                          onClick={() => setDeleteModal()}
-                          variant="subtle"
-                          label={t('delete')}
-                          component={'button'}
-                          rightSection={
-                            <IconChevronRight size={12} stroke={1.5} />
-                          }
-                        ></NavLink>
-                      </Group>
-                    </Paper>
-                  </Popover.Dropdown>
-                </Popover>
-=======
                   </Menu.Target>
                   <Menu.Dropdown>
                     <Menu.Label>{t('manage')}</Menu.Label>
@@ -288,7 +228,6 @@
                     </Menu.Item>
                   </Menu.Dropdown>
                 </Menu>
->>>>>>> 825c8ea9
               )}
             </Group>
             <Title size="xs" sx={{ textTransform: 'uppercase' }} weight={700}>
