--- conflicted
+++ resolved
@@ -108,6 +108,8 @@
                 sx={{ width: "100%" }}
                 label="Video Name"
                 placeholder="Video Name"
+                label="Video Name"
+                placeholder="Video Name"
                 withAsterisk
                 {...form.getInputProps("name")}
               />
@@ -124,19 +126,17 @@
               />
             </Grid.Col>
           </Grid>
-<<<<<<< HEAD
-          <Text size={'sm'} mt={10}>Video <span style={{color: 'red'}}>*</span></Text>
-=======
           <Text size={"sm"} mt={10}>
             Video <span style={{ color: "red" }}>*</span>
           </Text>
->>>>>>> 343cf140
           <LessonVideoUpload
             setUrl={setVideoUrl}
             currentVideo={videoUrl}
             marginy={1}
           />
           <Textarea
+            placeholder="Video's Description"
+            label="Video Description"
             placeholder="Video's Description"
             label="Video Description"
             mb={10}
