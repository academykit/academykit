import TextEditor from "@components/Ui/TextEditor";
import {
  Box,
  Button,
  Checkbox,
  Container,
  Flex,
  Group,
  Paper,
  Select,
  Text,
  TextInput,
  UnstyledButton,
} from "@mantine/core";
import { createFormContext, yupResolver } from "@mantine/form";
import { showNotification } from "@mantine/notifications";
import { IconPlus, IconTrash } from "@tabler/icons";
import { FeedbackType, ReadableEnum } from "@utils/enums";
import * as Yup from "yup";
import errorType from "@utils/services/axiosError";
import {
  ICreateFeedback,
  IFeedbackQuestions,
  useAddFeedbackQuestion,
  useEditFeedbackQuestion,
} from "@utils/services/feedbackService";
<<<<<<< HEAD

import useFormErrorHooks from "@hooks/useFormErrorHooks";
=======
import React from "react";
>>>>>>> 1f4903cb
import { useTranslation } from "react-i18next";
const fieldSize = "md";

const schema = () => {
  const { t } = useTranslation();

  return Yup.object().shape({
    name: Yup.string().required(t("feedback_title_required") as string),
    type: Yup.string()
      .required(t("feedback_type_required") as string)
      .nullable(),

    answers: Yup.array()
      .when(["type"], {
        is: FeedbackType.MultipleChoice.toString(),
        then: Yup.array()
          .min(1, t("more_option_required") as string)
          .test(
            t("test"),
            t("more_option_required") as string,
            function (value: any) {
              const a = value.length > 1;
              return a;
            }
          )
          .of(
            Yup.object().shape({
              option: Yup.string()
                .trim()
                .required(t("option_required") as string),
            })
          ),
      })
      .when(["type"], {
        is: FeedbackType.SingleChoice.toString(),
        then: Yup.array()
          .test(
            t("test"),
            t("more_option_required") as string,
            function (value: any) {
              const length: number = value && value.length;
              return length > 1;
            }
          )
          .of(
            Yup.object().shape({
              option: Yup.string()
                .trim()
                .required(t("option_required") as string),
            })
          ),
      }),
  });
};
const getQuestionType = () => {
  return Object.entries(FeedbackType)
    .splice(0, Object.entries(FeedbackType).length / 2)
    .map(([key, value]) => ({
      value: key,
      label:
        ReadableEnum[value as keyof typeof ReadableEnum] ?? value.toString(),
    }));
};

const [FormProvider, useFormContext, useForm] =
  createFormContext<ICreateFeedback>();
const EditFeedback = ({
  lessonId,
  onCancel,
  search,
  feedbackQuestion,
}: {
  lessonId: string;
  onCancel: () => void;
  search: string;
  feedbackQuestion?: IFeedbackQuestions;
}) => {
  const form = useForm({
    initialValues: {
      lessonId: lessonId,
      name: feedbackQuestion ? feedbackQuestion.name : "",
      type: feedbackQuestion ? feedbackQuestion.type.toString() : "",
      // @ts-ignore
      answers: feedbackQuestion
        ? feedbackQuestion.feedbackQuestionOptions?.map((x) => ({
            option: x.option,
          }))
        : [{ option: "" }],
    },
    validate: yupResolver(schema),
  });
<<<<<<< HEAD
  useFormErrorHooks(form);

=======
  const { t } = useTranslation();
>>>>>>> 1f4903cb
  const addFeedbackQuestions = useAddFeedbackQuestion(lessonId, search);
  const editFeedbackQuestion = useEditFeedbackQuestion(lessonId, search);

  const onSubmit = async (data: ICreateFeedback) => {
    try {
      if (feedbackQuestion) {
        await editFeedbackQuestion.mutateAsync({
          data,
          feedbackId: feedbackQuestion.id,
        });
        showNotification({
          title: t("successful"),
          message: t("edit_feedback_question_success"),
        });
      } else {
        await addFeedbackQuestions.mutateAsync({ data });
        showNotification({
          title: t("successful"),
          message: t("add_feedback_question_success"),
        });
        form.reset();
      }
      onCancel();
    } catch (err) {
      const error = errorType(err);
      showNotification({
        message: error,
        color: "red",
      });
    }
  };
  return (
    <Container fluid>
      <FormProvider form={form}>
        <form onSubmit={form.onSubmit(onSubmit)}>
          <Paper p={20} withBorder mt={20}>
            <TextInput
              size={fieldSize}
              withAsterisk
              label="Title for Feedback"
              placeholder="Enter Title of Feedback"
              {...form.getInputProps("name")}
            ></TextInput>

            <Select
              mt={20}
              placeholder={"Please Enter Feedback Type"}
              size={fieldSize}
              label="Feedback Type"
              {...form.getInputProps("type")}
              data={getQuestionType()}
              onClick={() => {
                feedbackQuestion &&
                  form.setFieldValue("answers", [
                    { option: "", isSelected: false },
                  ]);
              }}
              withAsterisk
            ></Select>
            {(form.values.type === FeedbackType.MultipleChoice.toString() ||
              form.values.type === FeedbackType.SingleChoice.toString()) && (
              <Box>
                <Text mt={20}>Options</Text>
                {form.values.answers &&
                  form.values.answers.map((x, i) => (
                    <div key={i} style={{ marginBottom: "30px" }}>
                      <Flex>
                        <TextEditor
                          label={`answers.${i}.option`}
                          formContext={useFormContext}
                        ></TextEditor>
                        <UnstyledButton
                          mx={10}
                          onClick={() => {
                            form.insertListItem(
                              "answers",
                              {
                                option: "",
                              },
                              i + 1
                            );
                          }}
                        >
                          <IconPlus color="green" />
                        </UnstyledButton>
                        {form.values.answers &&
                          form.values.answers.length > 1 && (
                            <UnstyledButton
                              onClick={() => {
                                form.removeListItem("answers", i);
                              }}
                            >
                              <IconTrash color="red" />
                            </UnstyledButton>
                          )}
                      </Flex>
                      {typeof form.errors[`answers.${i}.option`] ===
                        "string" && (
                        <span style={{ color: "red" }}>
                          {form.errors[`answers.${i}.option`]}
                        </span>
                      )}
                    </div>
                  ))}
                {typeof form.errors[`answers`] === "string" && (
                  <span style={{ color: "red" }}>{form.errors[`answers`]}</span>
                )}
              </Box>
            )}
            <Group mt={20}>
              <Button
                size="sm"
                type="submit"
                loading={
                  addFeedbackQuestions.isLoading
                  // || editAssignment.isLoading
                }
              >
                Save
              </Button>
              <Button
                size="sm"
                type="reset"
                onClick={onCancel}
                variant="outline"
              >
                Cancel
              </Button>
            </Group>
          </Paper>
        </form>
      </FormProvider>
    </Container>
  );
};

export default EditFeedback;<|MERGE_RESOLUTION|>--- conflicted
+++ resolved
@@ -24,12 +24,8 @@
   useAddFeedbackQuestion,
   useEditFeedbackQuestion,
 } from "@utils/services/feedbackService";
-<<<<<<< HEAD
 
 import useFormErrorHooks from "@hooks/useFormErrorHooks";
-=======
-import React from "react";
->>>>>>> 1f4903cb
 import { useTranslation } from "react-i18next";
 const fieldSize = "md";
 
@@ -121,12 +117,9 @@
     },
     validate: yupResolver(schema),
   });
-<<<<<<< HEAD
   useFormErrorHooks(form);
 
-=======
   const { t } = useTranslation();
->>>>>>> 1f4903cb
   const addFeedbackQuestions = useAddFeedbackQuestion(lessonId, search);
   const editFeedbackQuestion = useEditFeedbackQuestion(lessonId, search);
 
