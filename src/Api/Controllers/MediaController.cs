namespace Lingtren.Api.Controllers
{
    using Application.Common.Models.RequestModels;
    using FluentValidation;
    using Lingtren.Api.Common;
    using Lingtren.Application.Common.Interfaces;
    using Lingtren.Application.Common.Models.ResponseModels;
    using Microsoft.AspNetCore.Authorization;
    using Microsoft.AspNetCore.Mvc;
    using Microsoft.AspNetCore.StaticFiles;
    using System.Net;

    public class MediaController : BaseApiController
    {
        private readonly IMediaService _mediaService;
        private readonly IValidator<MediaRequestModel> _validator;
        private readonly ILogger<MediaController> _logger;
        public MediaController(
            IMediaService mediaService,
            IValidator<MediaRequestModel> validator,
            ILogger<MediaController> logger)
        {
            _mediaService = mediaService;
            _validator = validator;
            _logger = logger;
        }

        /// <summary>
        /// update setting api
        /// </summary>
        /// <param name="model"> the instance of <see cref="StorageSettingRequestModel" /> .</param>
        /// <returns> the instance of <see cref="StorageSettingResponseModel" /> . </returns>
        [HttpPut("setting")]
        public async Task<StorageSettingResponseModel> Update(StorageSettingRequestModel model)
        {
            var response = await _mediaService.StorageUpdateSettingAsync(model, CurrentUser.Id).ConfigureAwait(false);
            return response;
        }

        /// <summary>
        /// get storage setting api
        /// </summary>
        /// <returns> the instance of <see cref="StorageSettingResponseModel" /> .</returns>
        [HttpGet("setting")]
        public async Task<IList<StorageSettingResponseModel>> Setting() => await _mediaService.GetStorageSettingAsync(CurrentUser.Id).ConfigureAwait(false);

        /// <summary>
        /// upload file api
        /// </summary>
        /// <param name="model"> the instance of <see cref="MediaRequestModel" /> .</param>
        /// <returns> the video url </returns>
        [HttpPost("file")]
        [RequestFormLimits(MultipartBodyLengthLimit = 2147483648)]
        [RequestSizeLimit(2147483648)]
        [AllowAnonymous]
        public async Task<FileResponseModel> File([FromForm] MediaRequestModel model)
        {
            await _validator.ValidateAsync(model, options => options.ThrowOnFailures()).ConfigureAwait(false);
            return await _mediaService.UploadFileAsync(model).ConfigureAwait(false);
        }

<<<<<<< HEAD
        /// <summary>
        /// get file api
        /// </summary>
        /// <param name="key"> the file key </param>
        /// <returns> the presigned url </returns>
        [HttpGet("file")]
        [AllowAnonymous]
        public async Task<string> GetFile([FromQuery] string key) => await _mediaService.GetFileAsnc(key).ConfigureAwait(false);
=======
        [AllowAnonymous]
        [HttpGet("/read")]
        public IActionResult Read()
        {
            try
            {
                const string networkPath = @"\\159.89.163.233\public";
                var filePath = Path.Combine(networkPath, "hello.mp4");

                _logger.LogInformation("File Path = {filePath}", filePath);

                if (System.IO.File.Exists(filePath))
                {
                    _logger.LogInformation("Exist File = {networkPath}", filePath);
                }
                else
                {
                    _logger.LogInformation("Does not Exist File = {filePath}", filePath);
                }
                var mimeType = GetMimeTypeForFileExtension(filePath);
                return PhysicalFile(filePath, mimeType, enableRangeProcessing: true);
            }
            catch (Exception ex)
            {
                throw ex;
            }
        }

        private static string GetMimeTypeForFileExtension(string filePath)
        {
            const string DefaultContentType = "application/octet-stream";
            var provider = new FileExtensionContentTypeProvider();

            if (!provider.TryGetContentType(filePath, out string contentType))
            {
                contentType = DefaultContentType;
            }
            return contentType;
        }
>>>>>>> 319025cc
    }
}<|MERGE_RESOLUTION|>--- conflicted
+++ resolved
@@ -59,7 +59,6 @@
             return await _mediaService.UploadFileAsync(model).ConfigureAwait(false);
         }
 
-<<<<<<< HEAD
         /// <summary>
         /// get file api
         /// </summary>
@@ -68,46 +67,5 @@
         [HttpGet("file")]
         [AllowAnonymous]
         public async Task<string> GetFile([FromQuery] string key) => await _mediaService.GetFileAsnc(key).ConfigureAwait(false);
-=======
-        [AllowAnonymous]
-        [HttpGet("/read")]
-        public IActionResult Read()
-        {
-            try
-            {
-                const string networkPath = @"\\159.89.163.233\public";
-                var filePath = Path.Combine(networkPath, "hello.mp4");
-
-                _logger.LogInformation("File Path = {filePath}", filePath);
-
-                if (System.IO.File.Exists(filePath))
-                {
-                    _logger.LogInformation("Exist File = {networkPath}", filePath);
-                }
-                else
-                {
-                    _logger.LogInformation("Does not Exist File = {filePath}", filePath);
-                }
-                var mimeType = GetMimeTypeForFileExtension(filePath);
-                return PhysicalFile(filePath, mimeType, enableRangeProcessing: true);
-            }
-            catch (Exception ex)
-            {
-                throw ex;
-            }
-        }
-
-        private static string GetMimeTypeForFileExtension(string filePath)
-        {
-            const string DefaultContentType = "application/octet-stream";
-            var provider = new FileExtensionContentTypeProvider();
-
-            if (!provider.TryGetContentType(filePath, out string contentType))
-            {
-                contentType = DefaultContentType;
-            }
-            return contentType;
-        }
->>>>>>> 319025cc
     }
 }