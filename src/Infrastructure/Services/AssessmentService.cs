--- conflicted
+++ resolved
@@ -536,7 +536,7 @@
             var isEligibleNew = true;
             var isEligibleOld = true;
             var count = 0;
-<<<<<<< HEAD
+
             
             var eligibilities = new List<EligibilityCreationResponseModel>();
 
@@ -559,10 +559,7 @@
                     GroupName = item.Group?.Name
                 };
 
-=======
-            foreach (var item in Entity.EligibilityCreations)
-            {
->>>>>>> 7e47c736
+
                 count = count+1;
                 var isEligibleDepartment = true;
                 var isEligibleSkills = true;
@@ -706,28 +703,22 @@
                 {
                     isEligibleOld = false;
                 }
-<<<<<<< HEAD
+
                 eligibilityCreationResponseModel.IsEligible = isEligibleOld;
-=======
-
->>>>>>> 7e47c736
+
                 if(count == 1)
                 {
                     isEligibleNew = isEligibleOld;
                 }
 
                 isEligibleNew = isEligibleNew || isEligibleOld;
-<<<<<<< HEAD
+
 
                 eligibilities.Add(eligibilityCreationResponseModel);
             }
 
             return (isEligibleNew, eligibilities);
-=======
-            }
-
-            return isEligibleNew;
->>>>>>> 7e47c736
+
         }
 
         
