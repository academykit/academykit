<?xml version="1.0" encoding="utf-8"?>
<root>
  <!-- 
    Microsoft ResX Schema 
    
    Version 2.0
    
    The primary goals of this format is to allow a simple XML format 
    that is mostly human readable. The generation and parsing of the 
    various data types are done through the TypeConverter classes 
    associated with the data types.
    
    Example:
    
    ... ado.net/XML headers & schema ...
    <resheader name="resmimetype">text/microsoft-resx</resheader>
    <resheader name="version">2.0</resheader>
    <resheader name="reader">System.Resources.ResXResourceReader, System.Windows.Forms, ...</resheader>
    <resheader name="writer">System.Resources.ResXResourceWriter, System.Windows.Forms, ...</resheader>
    <data name="Name1"><value>this is my long string</value><comment>this is a comment</comment></data>
    <data name="Color1" type="System.Drawing.Color, System.Drawing">Blue</data>
    <data name="Bitmap1" mimetype="application/x-microsoft.net.object.binary.base64">
        <value>[base64 mime encoded serialized .NET Framework object]</value>
    </data>
    <data name="Icon1" type="System.Drawing.Icon, System.Drawing" mimetype="application/x-microsoft.net.object.bytearray.base64">
        <value>[base64 mime encoded string representing a byte array form of the .NET Framework object]</value>
        <comment>This is a comment</comment>
    </data>
                
    There are any number of "resheader" rows that contain simple 
    name/value pairs.
    
    Each data row contains a name, and value. The row also contains a 
    type or mimetype. Type corresponds to a .NET class that support 
    text/value conversion through the TypeConverter architecture. 
    Classes that don't support this are serialized and stored with the 
    mimetype set.
    
    The mimetype is used for serialized objects, and tells the 
    ResXResourceReader how to depersist the object. This is currently not 
    extensible. For a given mimetype the value must be set accordingly:
    
    Note - application/x-microsoft.net.object.binary.base64 is the format 
    that the ResXResourceWriter will generate, however the reader can 
    read any of the formats listed below.
    
    mimetype: application/x-microsoft.net.object.binary.base64
    value   : The object must be serialized with 
            : System.Runtime.Serialization.Formatters.Binary.BinaryFormatter
            : and then encoded with base64 encoding.
    
    mimetype: application/x-microsoft.net.object.soap.base64
    value   : The object must be serialized with 
            : System.Runtime.Serialization.Formatters.Soap.SoapFormatter
            : and then encoded with base64 encoding.

    mimetype: application/x-microsoft.net.object.bytearray.base64
    value   : The object must be serialized into a byte array 
            : using a System.ComponentModel.TypeConverter
            : and then encoded with base64 encoding.
    -->
  <xsd:schema id="root" xmlns="" xmlns:xsd="http://www.w3.org/2001/XMLSchema" xmlns:msdata="urn:schemas-microsoft-com:xml-msdata">
    <xsd:import namespace="http://www.w3.org/XML/1998/namespace" />
    <xsd:element name="root" msdata:IsDataSet="true">
      <xsd:complexType>
        <xsd:choice maxOccurs="unbounded">
          <xsd:element name="metadata">
            <xsd:complexType>
              <xsd:sequence>
                <xsd:element name="value" type="xsd:string" minOccurs="0" />
              </xsd:sequence>
              <xsd:attribute name="name" use="required" type="xsd:string" />
              <xsd:attribute name="type" type="xsd:string" />
              <xsd:attribute name="mimetype" type="xsd:string" />
              <xsd:attribute ref="xml:space" />
            </xsd:complexType>
          </xsd:element>
          <xsd:element name="assembly">
            <xsd:complexType>
              <xsd:attribute name="alias" type="xsd:string" />
              <xsd:attribute name="name" type="xsd:string" />
            </xsd:complexType>
          </xsd:element>
          <xsd:element name="data">
            <xsd:complexType>
              <xsd:sequence>
                <xsd:element name="value" type="xsd:string" minOccurs="0" msdata:Ordinal="1" />
                <xsd:element name="comment" type="xsd:string" minOccurs="0" msdata:Ordinal="2" />
              </xsd:sequence>
              <xsd:attribute name="name" type="xsd:string" use="required" msdata:Ordinal="1" />
              <xsd:attribute name="type" type="xsd:string" msdata:Ordinal="3" />
              <xsd:attribute name="mimetype" type="xsd:string" msdata:Ordinal="4" />
              <xsd:attribute ref="xml:space" />
            </xsd:complexType>
          </xsd:element>
          <xsd:element name="resheader">
            <xsd:complexType>
              <xsd:sequence>
                <xsd:element name="value" type="xsd:string" minOccurs="0" msdata:Ordinal="1" />
              </xsd:sequence>
              <xsd:attribute name="name" type="xsd:string" use="required" />
            </xsd:complexType>
          </xsd:element>
        </xsd:choice>
      </xsd:complexType>
    </xsd:element>
  </xsd:schema>
  <resheader name="resmimetype">
    <value>text/microsoft-resx</value>
  </resheader>
  <resheader name="version">
    <value>2.0</value>
  </resheader>
  <resheader name="reader">
    <value>System.Resources.ResXResourceReader, System.Windows.Forms, Version=4.0.0.0, Culture=neutral, PublicKeyToken=b77a5c561934e089</value>
  </resheader>
  <resheader name="writer">
    <value>System.Resources.ResXResourceWriter, System.Windows.Forms, Version=4.0.0.0, Culture=neutral, PublicKeyToken=b77a5c561934e089</value>
  </resheader>
  <data name="TrainingRemoved" xml:space="preserve">
    <value> तालिम सफलतापूर्वक हटाइयो।</value>
  </data>
  <data name="TokenRequired" xml:space="preserve">
    <value> टोकन आवश्यक छ।</value>
  </data>
  <data name="TokenNotMatched" xml:space="preserve">
    <value> टोकन मिलेन।</value>
  </data>
  <data name="LogoutSuccess" xml:space="preserve">
    <value> सफलतापूर्वक लगआउट गर्नुहोस्।</value>
  </data>
  <data name="UserNotFound" xml:space="preserve">
    <value> प्रयोगकर्ता फेला परेन।</value>
  </data>
  <data name="ForgetPasswordExecuted" xml:space="preserve">
    <value> पासवर्ड बिर्सनुभयो सफलतापूर्वक कार्यान्वयन गरियो।</value>
  </data>
  <data name="PasswordResetTokenMatched" xml:space="preserve">
    <value>पासवर्ड रिसेट टोकन सफलतापूर्वक मिल्यो।</value>
  </data>
  <data name="TokenExpired" xml:space="preserve">
    <value> टोकनको म्याद सकियो।</value>
  </data>
  <data name="PasswordResetSuccess" xml:space="preserve">
    <value>पासवर्ड सफलतापूर्वक रिसेट गरियो।</value>
  </data>
  <data name="PasswordChanged" xml:space="preserve">
    <value> पासवर्ड सफलतापूर्वक परिवर्तन भयो।</value>
  </data>
  <data name="AccountNotRegistered" xml:space="preserve">
    <value> खाता दर्ता भएको छैन।</value>
  </data>
  <data name="AccountNotActive" xml:space="preserve">
    <value> निष्क्रिय प्रयोगकर्ता खाता।</value>
  </data>
  <data name="IncorrectCredentials" xml:space="preserve">
    <value>गलत प्रयोगकर्ता प्रमाणहरू।</value>
  </data>
  <data name="TokenNotFound" xml:space="preserve">
    <value>टोकन फेला परेन।</value>
  </data>
  <data name="TokenNotActive" xml:space="preserve">
    <value> टोकन सक्रिय छैन।</value>
  </data>
  <data name="CSVFileExtension" xml:space="preserve">
    <value> फाइल विस्तार csv ढाँचा हुनुपर्छ।</value>
  </data>
  <data name="AlreadyRegistered" xml:space="preserve">
    <value> पहिले नै दर्ता छ।</value>
  </data>
  <data name="ResetTokenNotMatched" xml:space="preserve">
    <value> हालको पासवर्ड मिलेको छैन।</value>
  </data>
  <data name="ResetTokenExpired" xml:space="preserve">
    <value> रिसेट टोकनको म्याद सकियो।</value>
  </data>
  <data name="PasswordNotMatched" xml:space="preserve">
    <value> पासवर्ड मिलेन।</value>
  </data>
  <data name="DuplicateEmailFound" xml:space="preserve">
    <value>डुप्लिकेट इमेल भेटियो।</value>
  </data>
  <data name="TrainingNotFound" xml:space="preserve">
    <value> तालिम भेटिएन।</value>
  </data>
  <data name="AssignmentRemoved" xml:space="preserve">
    <value>असाइनमेन्ट सफलतापूर्वक हटाइयो।</value>
  </data>
  <data name="AssignmentSubmitted" xml:space="preserve">
    <value>असाइनमेन्ट सफलतापूर्वक पेस गरियो।</value>
  </data>
  <data name="CommentRemoved" xml:space="preserve">
    <value>टिप्पणी सफलतापूर्वक हटाइयो।</value>
  </data>
  <data name="CommentReplyRemoved" xml:space="preserve">
    <value>टिप्पणी जवाफ सफलतापूर्वक हटाइयो।</value>
  </data>
  <data name="DepartmentRemoved" xml:space="preserve">
    <value>विभाग सफलतापूर्वक हटाइयो।</value>
  </data>
  <data name="EmailChanged" xml:space="preserve">
    <value>इमेल सफलतापूर्वक परिवर्तन भयो।</value>
  </data>
  <data name="FeedbackRemoved" xml:space="preserve">
    <value>प्रतिक्रिया सफलतापूर्वक हटाइयो।</value>
  </data>
  <data name="FeedbackSubmitted" xml:space="preserve">
    <value>प्रतिक्रिया सफलतापूर्वक पेश गरियो।</value>
  </data>
  <data name="GroupRemoved" xml:space="preserve">
    <value>समूह सफलतापूर्वक हटाइयो।</value>
  </data>
  <data name="LessonRemoved" xml:space="preserve">
    <value>पाठ सफलतापूर्वक हटाइयो।</value>
  </data>
  <data name="LessonReorder" xml:space="preserve">
    <value>पाठ सफलतापूर्वक पुन: क्रमबद्ध।</value>
  </data>
  <data name="MemberRemoved" xml:space="preserve">
    <value>सदस्य सफलतापूर्वक हटाइयो।</value>
  </data>
  <data name="MemberStatus" xml:space="preserve">
    <value>सदस्य स्थिति सफलतापूर्वक परिवर्तन भयो।</value>
  </data>
  <data name="QuestionpoolRemoved" xml:space="preserve">
    <value>प्रश्नपुल सफलतापूर्वक हटाइयो।</value>
  </data>
  <data name="QuestionpoolTeacherRemoved" xml:space="preserve">
    <value>प्रश्न पूल शिक्षक सफलतापूर्वक हटाइयो।</value>
  </data>
  <data name="QuestionRemoved" xml:space="preserve">
    <value>प्रश्न सफलतापूर्वक हटाइयो।</value>
  </data>
  <data name="QuestionSetAnswer" xml:space="preserve">
    <value>प्रश्न सेट उत्तर सफलतापूर्वक पेश गरियो।</value>
  </data>
  <data name="SectionRemoved" xml:space="preserve">
    <value>खण्ड सफलतापूर्वक हटाइयो।</value>
  </data>
  <data name="SectionReorder" xml:space="preserve">
    <value>खण्ड सफलतापूर्वक पुन: क्रमबद्ध।</value>
  </data>
  <data name="SignatureRemoved" xml:space="preserve">
    <value>हस्ताक्षर सफलतापूर्वक हटाइयो।</value>
  </data>
  <data name="TrainingStatus" xml:space="preserve">
    <value>प्रशिक्षण स्थिति सफलतापूर्वक परिवर्तन भयो।</value>
  </data>
  <data name="TrainingTrainer" xml:space="preserve">
    <value>प्रशिक्षण प्रशिक्षक सफलतापूर्वक हटाइयो।</value>
  </data>
  <data name="TrainingUpdated" xml:space="preserve">
    <value>प्रशिक्षण सफलतापूर्वक अद्यावधिक गरियो।</value>
  </data>
  <data name="UserEnrolled" xml:space="preserve">
    <value>प्रयोगकर्ता सफलतापूर्वक प्रशिक्षण मा नामांकन।</value>
  </data>
  <data name="WatchHistory" xml:space="preserve">
    <value>हेराइको इतिहास सफलतापूर्वक अपडेट गरियो।</value>
  </data>
  <data name="ZoomLicense" xml:space="preserve">
    <value>जुम लाइसेन्स सफलतापूर्वक हटाइयो।</value>
  </data>
<<<<<<< HEAD
  <data name="AssignmentSubmission" xml:space="preserve">
    <value>असाइनमेन्टमा असाइनमेन्ट सबमिशनहरू समावेश छन्।</value>
  </data>
  <data name="CannotAccess" xml:space="preserve">
    <value>अति गर्न मिल्दैन</value>
  </data>
  <data name="CertificateNotFound" xml:space="preserve">
    <value>प्रमाणपत्र फेला परेन।</value>
  </data>
  <data name="CertificateNotVerified" xml:space="preserve">
    <value>प्रमाणपत्र प्रमाणित छैन।</value>
  </data>
  <data name="CommentNotFound" xml:space="preserve">
    <value>टिप्पणी फेला परेन</value>
  </data>
  <data name="CommentReplyNotFound" xml:space="preserve">
    <value>टिप्पणी जवाफ फेला परेन।</value>
  </data>
  <data name="FeedBackCannotReSubmit" xml:space="preserve">
    <value>प्रतिक्रिया पुन: पेस गर्न सकिँदैन।</value>
  </data>
  <data name="FeedBackReportNotFound" xml:space="preserve">
    <value>प्रतिक्रिया रिपोर्ट फेला परेन।</value>
  </data>
  <data name="FilePresignedUrlError" xml:space="preserve">
    <value>फाइल presigned url प्राप्त गर्दा त्रुटि भयो।</value>
  </data>
  <data name="GroupNotFound" xml:space="preserve">
    <value>समूह फेला परेन।</value>
  </data>
  <data name="LessonNotFound" xml:space="preserve">
    <value>पाठ फेला परेन।</value>
  </data>
  <data name="LessonNotpublished" xml:space="preserve">
    <value>पाठ प्रकाशित भएको छैन।</value>
  </data>
  <data name="QuestionpoolModifynotallowed" xml:space="preserve">
    <value>तपाइँलाई यो प्रश्न पूल परिमार्जन गर्न अनुमति छैन।</value>
  </data>
  <data name="RecordingFileinS3BucketSave" xml:space="preserve">
    <value>s3 बाल्टीमा रेकर्डिङ फाइल बचत गर्ने प्रयास गर्दा एउटा त्रुटि भयो।</value>
  </data>
  <data name="RemoveReplyBeforeComment" xml:space="preserve">
    <value>कृपया टिप्पणी हटाउनु अघि जवाफ हटाउनुहोस्।</value>
  </data>
  <data name="S3BucketSave" xml:space="preserve">
    <value>s3 बाल्टीमा फाइल बचत गर्ने प्रयास गर्दा एउटा त्रुटि भयो।</value>
  </data>
  <data name="S3PreSigned" xml:space="preserve">
    <value>s3 पूर्व-हस्ताक्षरित फाइल url प्राप्त गर्ने प्रयास गर्दा त्रुटि भयो</value>
  </data>
  <data name="SameUserRemoved" xml:space="preserve">
    <value>प्रयोगकर्ता एउटै प्रयोगकर्ता हटाउन सकिँदैन।</value>
  </data>
  <data name="StudentListFetchError" xml:space="preserve">
    <value>प्रतिक्रिया पेस गर्ने विद्यार्थी सूची ल्याउने प्रयास गर्दा त्रुटि भयो।</value>
  </data>
  <data name="SubmitFeedBackError" xml:space="preserve">
    <value>प्रतिक्रिया पेश गर्ने प्रयास गर्दा त्रुटि भयो।</value>
  </data>
  <data name="TraineeAsTrainingTrainerNotAdded" xml:space="preserve">
    <value>प्रशिक्षार्थी भूमिका भएका प्रयोगकर्तालाई प्रशिक्षण प्रशिक्षकको रूपमा थप्न अनुमति छैन।</value>
  </data>
  <data name="TrainerNotAllowedDepartmentUser" xml:space="preserve">
    <value>प्रशिक्षार्थीलाई विभाग प्रयोगकर्ता हेर्न अनुमति छैन।</value>
  </data>
  <data name="Trainingaccessnotallowed" xml:space="preserve">
    <value>तपाइँलाई यो प्रशिक्षण पहुँच गर्न अनुमति छैन।</value>
  </data>
  <data name="TrainingAuthorAdded" xml:space="preserve">
    <value>प्रशिक्षण लेखक थप्न सकिँदैन।</value>
  </data>
  <data name="TrainingAuthorRemoved" xml:space="preserve">
    <value>प्रशिक्षण लेखक हटाउन सकिँदैन।</value>
  </data>
  <data name="TrainingCompletePercentage" xml:space="preserve">
    <value>तालिम पूरा भएको प्रतिशत गणना गर्ने प्रयास गर्दा त्रुटि भयो।</value>
  </data>
  <data name="TrainingModifynotallowed" xml:space="preserve">
    <value>तपाईंलाई यो प्रशिक्षण परिमार्जन गर्न अनुमति छैन।</value>
  </data>
  <data name="TrainingTrainerCannotSubmitFeedback" xml:space="preserve">
    <value>तालिम प्रशिक्षकले प्रतिक्रिया पेश गर्न सक्दैन।</value>
  </data>
  <data name="UnauthorizedUser" xml:space="preserve">
    <value>अनाधिकृत प्रयोगकर्ता।</value>
  </data>
  <data name="UnauthorizedUserAddedTrainer" xml:space="preserve">
    <value>समूह पाठ्यक्रममा प्रशिक्षकको रूपमा थपिने अनधिकृत प्रयोगकर्ता</value>
  </data>
  <data name="UnauthorizedUserDeleteComment" xml:space="preserve">
    <value>टिप्पणी मेटाउन अनाधिकृत प्रयोगकर्ता।</value>
  </data>
  <data name="UnauthorizedUserEditComment" xml:space="preserve">
    <value>टिप्पणी सम्पादन गर्न अनधिकृत प्रयोगकर्ता।</value>
  </data>
  <data name="UpdateFeedBackError" xml:space="preserve">
    <value>प्रतिक्रिया अद्यावधिक गर्ने प्रयास गर्दा त्रुटि भयो।</value>
  </data>
  <data name="UploadFileinServerError" xml:space="preserve">
    <value>सर्भरमा फाइल अपलोड गर्ने प्रयास गर्दा त्रुटि भयो।</value>
  </data>
  <data name="UserFoundasTrainingTrainer" xml:space="preserve">
    <value>प्रयोगकर्ता पहिले नै प्रशिक्षण प्रशिक्षकको रूपमा फेला परेको छ।</value>
=======
  <data name="AssignmentReviewDeleted" xml:space="preserve">
    <value>असाइनमेन्ट समीक्षा सफलतापूर्वक मेटाइयो।</value>
  </data>
  <data name="AssignmentReviewed" xml:space="preserve">
    <value>असाइनमेन्ट सफलतापूर्वक समीक्षा गरियो।</value>
  </data>
  <data name="AssignmentReviewUpdate" xml:space="preserve">
    <value>असाइनमेन्ट समीक्षा सफलतापूर्वक अद्यावधिक गरियो।</value>
  </data>
  <data name="AtleastOneQuestionRequired" xml:space="preserve">
    <value>कम्तिमा एउटा प्रश्न आवश्यक छ।</value>
  </data>
  <data name="CourseCompleted" xml:space="preserve">
    <value>पाठ्यक्रम पूरा भएको छ।</value>
  </data>
  <data name="GeneralSettingNotFound" xml:space="preserve">
    <value>सामान्य सेटिङ फेला परेन।</value>
  </data>
  <data name="GenerateZakTokenError" xml:space="preserve">
    <value>zak टोकन उत्पन्न गर्ने प्रयास गर्दा त्रुटि भयो।</value>
  </data>
  <data name="OnlySameUserOrAdmin" xml:space="preserve">
    <value>केवल एउटै प्रयोगकर्तालाई प्रयोगकर्ता वा प्रशासक द्वारा मात्र अद्यावधिक गर्न अनुमति छ।</value>
  </data>
  <data name="QuestionPoolNotFound" xml:space="preserve">
    <value>प्रश्न पोखरी फेला परेन।</value>
  </data>
  <data name="SectionNotFound" xml:space="preserve">
    <value>खण्ड फेला परेन।</value>
  </data>
  <data name="SMTPSettingNotFound" xml:space="preserve">
    <value>SMTP सेटिङ फेला परेन।</value>
  </data>
  <data name="TimeSpanAlreadyUsed" xml:space="preserve">
    <value>समय अवधि पहिले नै प्रयोग गरिएको छ, अर्को उदाहरण प्रयास गर्नुहोस्।</value>
  </data>
  <data name="TraineeRoleNotAllowed" xml:space="preserve">
    <value>प्रशिक्षार्थी भूमिका भएका प्रयोगकर्तालाई परीक्षा पूल सिर्जनाकर्ताको रूपमा थप्न अनुमति छैन।</value>
  </data>
  <data name="ZoomSettingNotFound" xml:space="preserve">
    <value>जुम सेटिङ फेला परेन।</value>
>>>>>>> 60608594
  </data>
</root><|MERGE_RESOLUTION|>--- conflicted
+++ resolved
@@ -261,7 +261,6 @@
   <data name="ZoomLicense" xml:space="preserve">
     <value>जुम लाइसेन्स सफलतापूर्वक हटाइयो।</value>
   </data>
-<<<<<<< HEAD
   <data name="AssignmentSubmission" xml:space="preserve">
     <value>असाइनमेन्टमा असाइनमेन्ट सबमिशनहरू समावेश छन्।</value>
   </data>
@@ -366,7 +365,7 @@
   </data>
   <data name="UserFoundasTrainingTrainer" xml:space="preserve">
     <value>प्रयोगकर्ता पहिले नै प्रशिक्षण प्रशिक्षकको रूपमा फेला परेको छ।</value>
-=======
+  </data>
   <data name="AssignmentReviewDeleted" xml:space="preserve">
     <value>असाइनमेन्ट समीक्षा सफलतापूर्वक मेटाइयो।</value>
   </data>
@@ -408,6 +407,5 @@
   </data>
   <data name="ZoomSettingNotFound" xml:space="preserve">
     <value>जुम सेटिङ फेला परेन।</value>
->>>>>>> 60608594
   </data>
 </root>