﻿{
  "Logging": {
    "LogLevel": {
      "Default": "Information",
      "Microsoft.AspNetCore": "Warning",
      "Microsoft.AspNetCore.SpaProxy": "Information"
    }
  },
  "NLog": {
    "LogLevel": {
      "Default": "Info",
      "Microsoft": "Error",
      "Microsoft.Hosting.Lifetime": "Info"
    }
  },
  "ConnectionStrings": {
    "DefaultConnection": "Server=localhost;Database=academykit;User=dev;Password=4ubiY2A163@f;Convert Zero Datetime=True;",
    "HangfireConnection": "Server=localhost;Database=academykit;User=dev;Password=4ubiY2A163@f;Convert Zero Datetime=True;Allow User Variables=True;"
  },
  "JWT": {
    "key": "nbY5PSM8aiah0C0rO5OWSseoIXp8INyr3/RP8P06Qng=",
    "Issuer": "AcademyKit",
    "Audience": "AcademyKitUsers",
    "DurationInMinutes": 5
  },
  "ChangeEmail": {
    "EncryptionKey": "eThWmZq4t7w!z%C*F-JaNcRfUjXn2r5u",
    "ExpireInMinutes": 5
  },
  "ResendChangeEmail": {
    "EncryptionKey": "8ovFveoQ3Ubd6tVeDvTwhb21Ia5UsEEr",
    "ExpireInMinutes": 5
  },
  "AppUrls": {
    "App": "https://app.academykit.co"
  },
  "Hangfire": {
    "User": "standalone",
    "Password": "Admino12"
  },
  "AllowedHosts": "*",
<<<<<<< HEAD
  "IFRAMELY": {
    "API_BASE_URL": "https://cdn.iframe.ly",
    "API_KEY": "318409658a86c3e837fda2c4e616e978"
=======
  "Docker": {
    "Registry": "ghcr.io",
    "Repo": "academykit/academykit",
    "ContainerName": "academy",
    "ReleaseNotesUrl": "https://github.com/academykit/academykit/pkgs/container/academykit"
>>>>>>> f515dc27
  }
}<|MERGE_RESOLUTION|>--- conflicted
+++ resolved
@@ -39,16 +39,14 @@
     "Password": "Admino12"
   },
   "AllowedHosts": "*",
-<<<<<<< HEAD
-  "IFRAMELY": {
-    "API_BASE_URL": "https://cdn.iframe.ly",
-    "API_KEY": "318409658a86c3e837fda2c4e616e978"
-=======
   "Docker": {
     "Registry": "ghcr.io",
     "Repo": "academykit/academykit",
     "ContainerName": "academy",
     "ReleaseNotesUrl": "https://github.com/academykit/academykit/pkgs/container/academykit"
->>>>>>> f515dc27
+  },
+  "IFRAMELY": {
+    "API_BASE_URL": "https://cdn.iframe.ly",
+    "API_KEY": "318409658a86c3e837fda2c4e616e978"
   }
 }