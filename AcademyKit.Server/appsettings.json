--- conflicted
+++ resolved
@@ -48,14 +48,17 @@
     "API_BASE_URL": "https://cdn.iframe.ly",
     "API_KEY": "318409658a86c3e837fda2c4e616e978"
   },
-<<<<<<< HEAD
+  "RateLimit": {
+    "PermitLimit": 60,
+    "Window": 60,
+    "SegmentsPerWindow": 6
+  },
   "Google": {
     "ClientId": "ENV_VARIABLE",
     "ClientSecret": "ENV_VARIABLE",
     "RedirectUri": "https://localhost:7042/api/Account/google/getAccessToken",
     "AuthUrl": "https://accounts.google.com/o/oauth2/v2/auth?",
     "AccessTokenUrl": "https://oauth2.googleapis.com/token"
-
   },
   "Microsoft": {
     "ClientId": "ENV_VARIABLE",
@@ -63,11 +66,5 @@
     "RedirectUri": "https://localhost:7042/api/Account/microsoft/getAccessToken",
     "AuthUrl": "https://login.microsoftonline.com/9cf1f232-1797-4931-be76-52c9187f29cd/oauth2/v2.0/authorize?",
     "AccessTokenUrl": "https://login.microsoftonline.com/9cf1f232-1797-4931-be76-52c9187f29cd/oauth2/v2.0/token"
-=======
-  "RateLimit": {
-    "PermitLimit": 60,
-    "Window": 60,
-    "SegmentsPerWindow": 6
->>>>>>> cc3f5e0d
   }
 }