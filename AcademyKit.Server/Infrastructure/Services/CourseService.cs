--- conflicted
+++ resolved
@@ -2165,17 +2165,11 @@
                 .Select(x => x.User)
                 .ToList();
 
-<<<<<<< HEAD
-            var totalAttendies = assignmentWatchHistory.Count();
+            var totalAttendees = assignmentWatchHistory.Count();
             var assignRank = reviewedAssignment
                 .Where(x => assignmentWatchHistory.Any(wh => wh.UserId == x.UserId && wh.IsPassed))
                 .OrderByDescending(x => x.Mark);
-            var averagemark = reviewedAssignment.Average(x => x.Mark);
-=======
-            var totalAttendees = AssignmentWatchHistory.Count();
-            var assignRank = reviewedAssignment.OrderByDescending(x => x.Mark);
             var averageMark = reviewedAssignment.Average(x => x.Mark);
->>>>>>> ff34001a
             var assignedStudents = assignRank.Select(x => x.User).ToList();
 
             var topStudents = new List<UserModel>();
