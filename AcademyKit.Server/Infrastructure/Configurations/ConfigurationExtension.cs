--- conflicted
+++ resolved
@@ -1,16 +1,12 @@
 ﻿namespace AcademyKit.Infrastructure.Configurations
 {
-    using System.Security.Claims;
     using System.Text;
-<<<<<<< HEAD
+    using AcademyKit.Application.Common.Exceptions;
+    using AcademyKit.Infrastructure.Security;
+    using Microsoft.AspNetCore.Authentication;
     using AcademyKit.Server.Infrastructure.Configurations;
     using Microsoft.AspNetCore.Authentication.Cookies;
     using Microsoft.AspNetCore.Authentication.Google;
-=======
-    using AcademyKit.Application.Common.Exceptions;
-    using AcademyKit.Infrastructure.Security;
-    using Microsoft.AspNetCore.Authentication;
->>>>>>> cc3f5e0d
     using Microsoft.AspNetCore.Authentication.JwtBearer;
     using Microsoft.AspNetCore.Authentication.MicrosoftAccount;
     using Microsoft.AspNetCore.Http;
@@ -66,13 +62,10 @@
                                 context.Response.Headers.Append("IS-TOKEN-EXPIRED", "true");
                             }
 
-                            throw new AuthenticationFailureException(
-                                "Authentication failed. Invalid or missing or expired Bearer Token."
-                            );
+                            return Task.CompletedTask;
                         }
                     };
                 })
-<<<<<<< HEAD
                 .AddCookie(CookieAuthenticationDefaults.AuthenticationScheme)
                 .AddGoogle(
                     GoogleDefaults.AuthenticationScheme,
@@ -94,13 +87,12 @@
                             .Value;
                     }
                 );
-=======
+                })
                 .AddScheme<AuthenticationSchemeOptions, ApiKeyAuthenticationHandler>(
                     "ApiKey",
                     null
                 );
 
->>>>>>> cc3f5e0d
             services.AddSwaggerGen(c =>
             {
                 c.SwaggerDoc(
