--- conflicted
+++ resolved
@@ -6,10 +6,8 @@
     using AcademyKit.Infrastructure.Common;
     using AcademyKit.Infrastructure.Persistence;
     using AcademyKit.Server.Application.Common.Interfaces;
-<<<<<<< HEAD
+    using AcademyKit.Server.Application.Common.Interfaces;
     using AcademyKit.Server.Application.Common.Models.RequestModels;
-=======
->>>>>>> e5f9a9c1
     using AcademyKit.Server.Infrastructure.Services;
     using Application.Common.Validators;
     using FluentValidation;
