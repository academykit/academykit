<?xml version="1.0" encoding="utf-8"?>
<root>
  <!-- 
    Microsoft ResX Schema 
    
    Version 2.0
    
    The primary goals of this format is to allow a simple XML format 
    that is mostly human readable. The generation and parsing of the 
    various data types are done through the TypeConverter classes 
    associated with the data types.
    
    Example:
    
    ... ado.net/XML headers & schema ...
    <resheader name="resmimetype">text/microsoft-resx</resheader>
    <resheader name="version">2.0</resheader>
    <resheader name="reader">System.Resources.ResXResourceReader, System.Windows.Forms, ...</resheader>
    <resheader name="writer">System.Resources.ResXResourceWriter, System.Windows.Forms, ...</resheader>
    <data name="Name1"><value>this is my long string</value><comment>this is a comment</comment></data>
    <data name="Color1" type="System.Drawing.Color, System.Drawing">Blue</data>
    <data name="Bitmap1" mimetype="application/x-microsoft.net.object.binary.base64">
        <value>[base64 mime encoded serialized .NET Framework object]</value>
    </data>
    <data name="Icon1" type="System.Drawing.Icon, System.Drawing"
  mimetype="application/x-microsoft.net.object.bytearray.base64">
        <value>[base64 mime encoded string representing a byte array form of the .NET Framework
  object]</value>
        <comment>This is a comment</comment>
    </data>
                
    There are any number of "resheader" rows that contain simple 
    name/value pairs.
    
    Each data row contains a name, and value. The row also contains a 
    type or mimetype. Type corresponds to a .NET class that support 
    text/value conversion through the TypeConverter architecture. 
    Classes that don't support this are serialized and stored with the 
    mimetype set.
    
    The mimetype is used for serialized objects, and tells the 
    ResXResourceReader how to deserialize the object. This is currently not
    extensible. For a given mimetype the value must be set accordingly:
    
    Note - application/x-microsoft.net.object.binary.base64 is the format 
    that the ResXResourceWriter will generate, however the reader can 
    read any of the formats listed below.
    
    mimetype: application/x-microsoft.net.object.binary.base64
    value   : The object must be serialized with 
            : System.Runtime.Serialization.Formatters.Binary.BinaryFormatter
            : and then encoded with base64 encoding.
    
    mimetype: application/x-microsoft.net.object.soap.base64
    value   : The object must be serialized with 
            : System.Runtime.Serialization.Formatters.Soap.SoapFormatter
            : and then encoded with base64 encoding.

    mimetype: application/x-microsoft.net.object.bytearray.base64
    value   : The object must be serialized into a byte array 
            : using a System.ComponentModel.TypeConverter
            : and then encoded with base64 encoding.
    -->
  <xsd:schema id="root"
    xmlns=""
    xmlns:xsd="http://www.w3.org/2001/XMLSchema"
    xmlns:msdata="urn:schemas-microsoft-com:xml-msdata">
    <xsd:import namespace="http://www.w3.org/XML/1998/namespace" />
    <xsd:element name="root" msdata:IsDataSet="true">
      <xsd:complexType>
        <xsd:choice maxOccurs="unbounded">
          <xsd:element name="metadata">
            <xsd:complexType>
              <xsd:sequence>
                <xsd:element name="value" type="xsd:string" minOccurs="0" />
              </xsd:sequence>
              <xsd:attribute name="name" use="required" type="xsd:string" />
              <xsd:attribute name="type" type="xsd:string" />
              <xsd:attribute name="mimetype" type="xsd:string" />
              <xsd:attribute ref="xml:space" />
            </xsd:complexType>
          </xsd:element>
          <xsd:element name="assembly">
            <xsd:complexType>
              <xsd:attribute name="alias" type="xsd:string" />
              <xsd:attribute name="name" type="xsd:string" />
            </xsd:complexType>
          </xsd:element>
          <xsd:element name="data">
            <xsd:complexType>
              <xsd:sequence>
                <xsd:element name="value" type="xsd:string" minOccurs="0" msdata:Ordinal="1" />
                <xsd:element name="comment" type="xsd:string" minOccurs="0" msdata:Ordinal="2" />
              </xsd:sequence>
              <xsd:attribute name="name" type="xsd:string" use="required" msdata:Ordinal="1" />
              <xsd:attribute name="type" type="xsd:string" msdata:Ordinal="3" />
              <xsd:attribute name="mimetype" type="xsd:string" msdata:Ordinal="4" />
              <xsd:attribute ref="xml:space" />
            </xsd:complexType>
          </xsd:element>
          <xsd:element name="resheader">
            <xsd:complexType>
              <xsd:sequence>
                <xsd:element name="value" type="xsd:string" minOccurs="0" msdata:Ordinal="1" />
              </xsd:sequence>
              <xsd:attribute name="name" type="xsd:string" use="required" />
            </xsd:complexType>
          </xsd:element>
        </xsd:choice>
      </xsd:complexType>
    </xsd:element>
  </xsd:schema>
  <resheader name="resmimetype">
    <value>text/microsoft-resx</value>
  </resheader>
  <resheader name="version">
    <value>2.0</value>
  </resheader>
  <resheader name="reader">
    <value>
      System.Resources.ResXResourceReader, System.Windows.Forms, Version=4.0.0.0,
      Culture=neutral, PublicKeyToken=b77a5c561934e089
    </value>
  </resheader>
  <resheader name="writer">
    <value>
      System.Resources.ResXResourceWriter, System.Windows.Forms, Version=4.0.0.0,
      Culture=neutral, PublicKeyToken=b77a5c561934e089
    </value>
  </resheader>
  <data name="TrainingRemoved" xml:space="preserve">
    <value>Training removed successfully.</value>
  </data>
  <data name="TokenRequired" xml:space="preserve">
    <value>Token is required.</value>
  </data>
  <data name="TokenNotMatched" xml:space="preserve">
    <value>Token not matched.</value>
  </data>
  <data name="LogoutSuccess" xml:space="preserve">
    <value>Logout successfully.</value>
  </data>
  <data name="UserNotFound" xml:space="preserve">
    <value>User not found.</value>
  </data>
  <data name="ForgetPasswordExecuted" xml:space="preserve">
    <value>Forgot password executed successfully.</value>
  </data>
  <data name="PasswordResetTokenMatched" xml:space="preserve">
    <value>Password reset token matched successfully.</value>
  </data>
  <data name="TokenExpired" xml:space="preserve">
    <value>Token expired.</value>
  </data>
  <data name="PasswordResetSuccess" xml:space="preserve">
    <value>Password reset successfully.</value>
  </data>
  <data name="PasswordChanged" xml:space="preserve">
    <value>Password changed successfully.</value>
  </data>
  <data name="AccountNotRegistered" xml:space="preserve">
    <value>Account not registered.</value>
  </data>
  <data name="AccountNotActive" xml:space="preserve">
    <value>Inactive user account.</value>
  </data>
  <data name="IncorrectCredentials" xml:space="preserve">
    <value>Incorrect User Credentials.</value>
  </data>
  <data name="TokenNotFound" xml:space="preserve">
    <value> Token not found.</value>
  </data>
  <data name="TokenNotActive" xml:space="preserve">
    <value> Token Not Active.</value>
  </data>
  <data name="CSVFileExtension" xml:space="preserve">
    <value>File extension should be csv format.</value>
  </data>
  <data name="AlreadyRegistered" xml:space="preserve">
    <value>User is Already registered</value>
  </data>
  <data name="ResetTokenNotMatched" xml:space="preserve">
    <value>Reset token not matched.</value>
  </data>
  <data name="ResetTokenExpired" xml:space="preserve">
    <value>Reset token expired.</value>
  </data>
  <data name="CurrentPasswordNotMatched" xml:space="preserve">
    <value>Current Password does not match.</value>
  </data>
  <data name="PasswordNotMatched" xml:space="preserve">
    <value>Password not matched.</value>
  </data>
  <data name="DuplicateEmailFound" xml:space="preserve">
    <value>Duplicate email found.</value>
  </data>
  <data name="TrainingNotFound" xml:space="preserve">
    <value>Training not found.</value>
  </data>
  <data name="AssignmentRemoved" xml:space="preserve">
    <value>Assignment removed successfully.</value>
  </data>
  <data name="AssignmentSubmitted" xml:space="preserve">
    <value>Assignment submitted successfully.</value>
  </data>
  <data name="CommentRemoved" xml:space="preserve">
    <value>Comment removed successfully.</value>
  </data>
  <data name="CommentReplyRemoved" xml:space="preserve">
    <value>Comment reply removed successfully.</value>
  </data>
  <data name="DepartmentRemoved" xml:space="preserve">
    <value>Department removed successfully.</value>
  </data>
  <data name="EmailChanged" xml:space="preserve">
    <value>Email changed successfully.</value>
  </data>
  <data name="FeedbackRemoved" xml:space="preserve">
    <value>Feedback removed successfully.</value>
  </data>
  <data name="FeedbackSubmitted" xml:space="preserve">
    <value>Feedback submitted Successfully.</value>
  </data>
  <data name="GroupRemoved" xml:space="preserve">
    <value>Group removed successfully.</value>
  </data>
  <data name="LessonRemoved" xml:space="preserve">
    <value>Lesson removed successfully.</value>
  </data>
  <data name="LessonReorder" xml:space="preserve">
    <value>Lesson reorder successfully.</value>
  </data>
  <data name="MemberRemoved" xml:space="preserve">
    <value>Member removed successfully.</value>
  </data>
  <data name="MemberStatus" xml:space="preserve">
    <value>Member status changed successfully.</value>
  </data>
  <data name="QuestionPoolRemoved" xml:space="preserve">
    <value>QuestionPool removed successfully.</value>
  </data>
  <data name="QuestionPoolTeacherRemoved" xml:space="preserve">
    <value>Question pool teacher removed successfully.</value>
  </data>
  <data name="QuestionRemovedSuccessfully" xml:space="preserve">
    <value>Question removed successfully.</value>
  </data>
  <data name="QuestionSetAnswer" xml:space="preserve">
    <value>Question set answer submitted successfully.</value>
  </data>
  <data name="SectionRemoved" xml:space="preserve">
    <value>Section removed successfully.</value>
  </data>
  <data name="SectionReorder" xml:space="preserve">
    <value>Section reorder successfully.</value>
  </data>
  <data name="SignatureRemoved" xml:space="preserve">
    <value>Signature removed successfully.</value>
  </data>
  <data name="TrainingStatus" xml:space="preserve">
    <value>Training status changed successfully.</value>
  </data>
  <data name="TrainingTrainer" xml:space="preserve">
    <value>Training trainer removed successfully.</value>
  </data>
  <data name="TrainingUpdated" xml:space="preserve">
    <value>Training updated successfully.</value>
  </data>
  <data name="UserEnrolled" xml:space="preserve">
    <value>User successfully enrolled in the training.</value>
  </data>
  <data name="WatchHistory" xml:space="preserve">
    <value>Watch history updated successfully.</value>
  </data>
  <data name="ZoomLicense" xml:space="preserve">
    <value>Zoom license removed successfully.</value>
  </data>
  <data name="AssignmentSubmission" xml:space="preserve">
    <value>Assignment contains assignment submissions. So, it cannot be deleted.</value>
  </data>
  <data name="CannotAccess" xml:space="preserve">
    <value>Cannot excess</value>
  </data>
  <data name="CertificateNotFound" xml:space="preserve">
    <value>Certificate not found.</value>
  </data>
  <data name="CertificateNotVerified" xml:space="preserve">
    <value>Certificate is not verified.</value>
  </data>
  <data name="CommentNotFound" xml:space="preserve">
    <value>Comment not found.</value>
  </data>
  <data name="CommentReplyNotFound" xml:space="preserve">
    <value>Comment reply not found.</value>
  </data>
  <data name="FeedBackCannotReSubmit" xml:space="preserve">
    <value>Feedback cannot be re-submitted.</value>
  </data>
  <data name="FeedBackReportNotFound" xml:space="preserve">
    <value>Feedback report not found.</value>
  </data>
  <data name="FilePresignedUrlError" xml:space="preserve">
    <value>An error occurred while getting file presigned url.</value>
  </data>
  <data name="GroupNotFound" xml:space="preserve">
    <value>Group not found.</value>
  </data>
  <data name="LessonNotFound" xml:space="preserve">
    <value>Lesson not found.</value>
  </data>
  <data name="LessonNotPublished" xml:space="preserve">
    <value>Lesson not published.</value>
  </data>
  <data name="QuestionPoolModifyNotAllowed" xml:space="preserve">
    <value>You are not allowed to modify this question pool.</value>
  </data>
  <data name="RecordingFileInS3BucketSave" xml:space="preserve">
    <value>An error occurred while trying to save recording file in s3 bucket.</value>
  </data>
  <data name="RemoveReplyBeforeComment" xml:space="preserve">
    <value>Please remove the reply before removing comment.</value>
  </data>
  <data name="S3BucketSave" xml:space="preserve">
    <value>An error occurred while trying to save file in s3 bucket.</value>
  </data>
  <data name="S3PreSigned" xml:space="preserve">
    <value>An error occurred while trying to get s3 pre-signed file url</value>
  </data>
  <data name="SameUserRemoved" xml:space="preserve">
    <value>User cannot be removed same user.</value>
  </data>
  <data name="StudentListFetchError" xml:space="preserve">
    <value>An error occurred while trying to fetch the student list who has submitted feedback.</value>
  </data>
  <data name="SubmitFeedBackError" xml:space="preserve">
    <value>An error occurred while trying to submit the feedback.</value>
  </data>
  <data name="TraineeAsTrainingTrainerNotAdded" xml:space="preserve">
    <value>User with trainee role is not allowed to add as training trainer.</value>
  </data>
  <data name="TrainerNotAllowedDepartmentUser" xml:space="preserve">
    <value>Trainee are not allowed to see department user.</value>
  </data>
  <data name="TrainingAccessNotAllowed" xml:space="preserve">
    <value>You are not allowed to access this training.</value>
  </data>
  <data name="TrainingAuthorAdded" xml:space="preserve">
    <value>Training author cannot be added.</value>
  </data>
  <data name="TrainingAuthorRemoved" xml:space="preserve">
    <value>Training author cannot be removed.</value>
  </data>
  <data name="TrainingCompletePercentage" xml:space="preserve">
    <value>An error occurred while trying to calculate training completed percentage.</value>
  </data>
  <data name="TrainingModifyNotAllowed" xml:space="preserve">
    <value>You are not allowed to modify this training.</value>
  </data>
  <data name="TrainingTrainerCannotSubmitFeedback" xml:space="preserve">
    <value>Training trainer cannot submit the feedback.</value>
  </data>
  <data name="UnauthorizedUser" xml:space="preserve">
    <value>Unauthorized user.</value>
  </data>
  <data name="UnauthorizedUserAddedTrainer" xml:space="preserve">
    <value>Unauthorized user to added as trainer in group course</value>
  </data>
  <data name="UnauthorizedUserDeleteComment" xml:space="preserve">
    <value>Unauthorized user to delete comment.</value>
  </data>
  <data name="UnauthorizedUserEditComment" xml:space="preserve">
    <value>Unauthorized user to edit comment.</value>
  </data>
  <data name="UpdateFeedBackError" xml:space="preserve">
    <value>An error occurred while trying to update feedback.</value>
  </data>
  <data name="UploadFileInServerError" xml:space="preserve">
    <value>An error occurred while attempting to upload file to the server.</value>
  </data>
  <data name="UserFoundAsTrainingTrainer" xml:space="preserve">
    <value>User is already found as training trainer.</value>
  </data>
  <data name="AssignmentReviewDeleted" xml:space="preserve">
    <value>Assignment review deleted successfully.</value>
  </data>
  <data name="AssignmentReviewed" xml:space="preserve">
    <value>Assignment reviewed successfully.</value>
  </data>
  <data name="AssignmentReviewUpdate" xml:space="preserve">
    <value>Assignment review update successfully.</value>
  </data>
  <data name="AtLeastOneQuestionRequired" xml:space="preserve">
    <value>At least one question is required.</value>
  </data>
  <data name="CourseCompleted" xml:space="preserve">
    <value>Course is completed.</value>
  </data>
  <data name="GeneralSettingNotFound" xml:space="preserve">
    <value>General setting was not found.</value>
  </data>
  <data name="GenerateZakTokenError" xml:space="preserve">
    <value>An error occurred while attempting to generate zak token.</value>
  </data>
  <data name="OnlySameUserOrAdmin" xml:space="preserve">
    <value>Only same user is allowed to update user or by admin only.</value>
  </data>
  <data name="QuestionPoolNotFound" xml:space="preserve">
    <value>Question pool not found.</value>
  </data>
  <data name="SectionNotFound" xml:space="preserve">
    <value>Section not found.</value>
  </data>
  <data name="SMTPSettingNotFound" xml:space="preserve">
    <value>SMTP setting was not found.</value>
  </data>
  <data name="TimeSpanAlreadyUsed" xml:space="preserve">
    <value>Time span is already used, try another instance.</value>
  </data>
  <data name="TraineeRoleNotAllowed" xml:space="preserve">
    <value>User with trainee role is not allowed to add as exam pool creator.</value>
  </data>
  <data name="ZoomSettingNotFound" xml:space="preserve">
    <value>Zoom setting was not found.</value>
  </data>
  <data name="CompleteMandatoryLesson" xml:space="preserve">
    <value>Please complete above remaining mandatory lesson before viewing current lesson.</value>
  </data>
  <data name="ContextNotFound" xml:space="preserve">
    <value>Context not found.</value>
  </data>
  <data name="CourseNotFound" xml:space="preserve">
    <value>Course not found.</value>
  </data>
  <data name="CreateLessonError" xml:space="preserve">
    <value>An error occurred while attempting to create the lesson.</value>
  </data>
  <data name="DeleteLevelError" xml:space="preserve">
    <value>An error occurred while trying to delete level.</value>
  </data>
  <data name="FetchLevelError" xml:space="preserve">
    <value>An error occurred while trying to fetch levels.</value>
  </data>
  <data name="FileGetError" xml:space="preserve">
    <value>An error occurred while trying to get file.</value>
  </data>
  <data name="LessonReorderError" xml:space="preserve">
    <value>An error occurred while attempting to reorder the lessons.</value>
  </data>
  <data name="LessonTypeNotMatched" xml:space="preserve">
    <value>Lesson type not matched.</value>
  </data>
  <data name="LessonTypeNotMatchMeeting" xml:space="preserve">
    <value>Lesson type not match for join meeting.</value>
  </data>
  <data name="LevelAlreadyExist" xml:space="preserve">
    <value>Level already exist.</value>
  </data>
  <data name="LevelCreateError" xml:space="preserve">
    <value>An error occurred while trying to create level.</value>
  </data>
  <data name="LevelNameAlreadyExist" xml:space="preserve">
    <value>Level name already exist.</value>
  </data>
  <data name="LevelNotFound" xml:space="preserve">
    <value>Level not found.</value>
  </data>
  <data name="LevelUpdate" xml:space="preserve">
    <value>An error occurred while trying to update level</value>
  </data>
  <data name="LiveClassJoinError" xml:space="preserve">
    <value>An error occurred while trying to join live class.</value>
  </data>
  <data name="MeetingNotAccessed" xml:space="preserve">
    <value>You are not allowed to access this meeting.</value>
  </data>
  <data name="MeetingNotFound" xml:space="preserve">
    <value>Meeting not found.</value>
  </data>
  <data name="MeetingReportNotFound" xml:space="preserve">
    <value>Meeting report not found.</value>
  </data>
  <data name="StorageSettingNotConfigured" xml:space="preserve">
    <value>Storage setting is not configured</value>
  </data>
  <data name="TagNotFound" xml:space="preserve">
    <value>Tag not found.</value>
  </data>
  <data name="TeacherNotFound" xml:space="preserve">
    <value>Teacher not found.</value>
  </data>
  <data name="UpdateLessonInformationError" xml:space="preserve">
    <value>An error occurred while attempting to update the lesson information</value>
  </data>
  <data name="UploadFileError" xml:space="preserve">
    <value>An error occurred while trying to upload file.</value>
  </data>
  <data name="ZoomLicenseNotFound" xml:space="preserve">
    <value>Zoom license not found.</value>
  </data>
  <data name="AssignRoleQuestionPoolError" xml:space="preserve">
    <value>An error occurred while attempting to assign role to question pool.</value>
  </data>
  <data name="QuestionAssociatedQuestionSet" xml:space="preserve">
    <value>Question is associated with question set.</value>
  </data>
  <data name="QuestionCannotEdit" xml:space="preserve">
    <value>Question is associated with exam submission. So, it cannot be edited.</value>
  </data>
  <data name="QuestionCreateError" xml:space="preserve">
    <value>An error occurred while attempting to create question.</value>
  </data>
  <data name="QuestionNotFound" xml:space="preserve">
    <value>Question not found.</value>
  </data>
  <data name="QuestionPoolDeleteError" xml:space="preserve">
    <value>An error occurred while attempting to delete question pool's question.</value>
  </data>
  <data name="QuestionPoolUpdateError" xml:space="preserve">
    <value>An error occurred while attempting to update question pool's question.</value>
  </data>
  <data name="QuestionPoolUserNotFound" xml:space="preserve">
    <value>User not found in question pool.</value>
  </data>
  <data name="QuestionSetAddError" xml:space="preserve">
    <value>An error occurred while attempting to add questions in question set.</value>
  </data>
  <data name="QuestionSetAddNotAllowed" xml:space="preserve">
    <value>Question set contains answer submission. So, not allowed to add question in question set</value>
  </data>
  <data name="QuestionSetNotFound" xml:space="preserve">
    <value>Question set not found.</value>
  </data>
  <data name="TeacherRoleInvalidAccess" xml:space="preserve">
    <value>Invalid access to change question pool teacher's role.</value>
  </data>
  <data name="UnauthorizedUserAddQuestion" xml:space="preserve">
    <value>Unauthorized user to add question in pool.</value>
  </data>
  <data name="UnauthorizedUserAddQuestionSet" xml:space="preserve">
    <value>Unauthorized user to add questions in question set.</value>
  </data>
  <data name="UnauthorizedUserDeleteQuestion" xml:space="preserve">
    <value>Unauthorized user to delete question.</value>
  </data>
  <data name="UnauthorizedUserQuestionSet" xml:space="preserve">
    <value>Unauthorized user to get questions in question set.</value>
  </data>
  <data name="UnauthorizedUserUpdateQuestion" xml:space="preserve">
    <value>Unauthorized user to update the question.</value>
  </data>
  <data name="CreateTagError" xml:space="preserve">
    <value>An error occurred while trying to create tag.</value>
  </data>
  <data name="DeleteSectionError" xml:space="preserve">
    <value>An error occurred while trying to delete section.</value>
  </data>
  <data name="DeleteTagError" xml:space="preserve">
    <value>An error occurred while trying to delete tag.</value>
  </data>
  <data name="FetchRefreshTokenError" xml:space="preserve">
    <value>An error occurred while attempting to fetch refresh token by user id.</value>
  </data>
  <data name="RefreshTokenValueError" xml:space="preserve">
    <value>An error occurred while attempting to fetch refresh token by value.</value>
  </data>
  <data name="TagAlreadyExist" xml:space="preserve">
    <value>Tag name already exist.</value>
  </data>
  <data name="TrainingSectionLesson" xml:space="preserve">
    <value>Training section consist lessons.</value>
  </data>
  <data name="TrainingSectionPublished" xml:space="preserve">
    <value>Training section is published.</value>
  </data>
  <data name="UpdateRefreshTokenError" xml:space="preserve">
    <value>An error occurred while attempting to update refresh token.</value>
  </data>
  <data name="UpdateTagError" xml:space="preserve">
    <value>An error occurred while trying to update tag.</value>
  </data>
  <data name="AllLicensePlaced" xml:space="preserve">
    <value>All License Id have been booked, please select another instance.</value>
  </data>
  <data name="AssignmentReviewNotFound" xml:space="preserve">
    <value>Assignment review not found.</value>
  </data>
  <data name="DuplicateQuestionPoolName" xml:space="preserve">
    <value>Duplicate question pool name is found.</value>
  </data>
  <data name="DuplicateSectionNameFound" xml:space="preserve">
    <value>Duplicate section name is found.</value>
  </data>
  <data name="ErrorAttemptingRetrievingResult" xml:space="preserve">
    <value>An error occurred while attempting to retrieving the results.</value>
  </data>
  <data name="ErrorAttemptingSubmitExam" xml:space="preserve">
    <value>An error occurred while attempting to submit the exam.</value>
  </data>
  <data name="ErrorGettingResult" xml:space="preserve">
    <value>An error occurred while getting result details.</value>
  </data>
  <data name="ErrorOccurredAttemptingStartExam" xml:space="preserve">
    <value>An error occurred while attempting to start exam.</value>
  </data>
  <data name="ErrorOccurredDeleteAssignmentReview" xml:space="preserve">
    <value>An error occurred while trying to delete assignment review.</value>
  </data>
  <data name="ErrorOccurredOnMinioCredentials" xml:space="preserve">
    <value>An error occurred while attempting to get the minio credentials.</value>
  </data>
  <data name="ErrorOccurredOnUploadFile" xml:space="preserve">
    <value>An error occurred while attempting to upload file to the server.</value>
  </data>
  <data name="ErrorOccurredUpdateAssignment" xml:space="preserve">
    <value>An error occurred while trying to update assignment.</value>
  </data>
  <data name="ErrorOccurredVerifyResetToken" xml:space="preserve">
    <value>An error occurred while attempting to verify reset token.</value>
  </data>
  <data name="ErrorOnCalculateTrainingPercentage" xml:space="preserve">
    <value>An error occurred while trying to calculate training completed percentage.</value>
  </data>
  <data name="ErrorRetrievingStudentResult" xml:space="preserve">
    <value>An error occurred while attempting to retrieving the student result.</value>
  </data>
  <data name="ErrorUpdateWatchHistory" xml:space="preserve">
    <value>An error occurred while trying to update watch history.</value>
  </data>
  <data name="ExamAlreadyFinished" xml:space="preserve">
    <value>Exam already finished.</value>
  </data>
  <data name="ExamAlreadySubmitted" xml:space="preserve">
    <value>Exam already submitted.</value>
  </data>
  <data name="ExamAlreadyTaken" xml:space="preserve">
    <value>Exam already taken.</value>
  </data>
  <data name="ExamResultNotFound" xml:space="preserve">
    <value>Exam result not found.</value>
  </data>
  <data name="ExamSubmissionNotFound" xml:space="preserve">
    <value>Exam submission not found.</value>
  </data>
  <data name="ExamSubmissionNotMatchQuestionSet" xml:space="preserve">
    <value>Exam submission question doesn't match with question set question.</value>
  </data>
  <data name="FeedbackContainsFeedbackSubmissions" xml:space="preserve">
    <value>Feedback contains feedback submissions.</value>
  </data>
  <data name="InvalidLessonTypeAssignment" xml:space="preserve">
    <value>Invalid lesson type for assignment.</value>
  </data>
  <data name="LateSubmission" xml:space="preserve">
    <value>Late Submission.</value>
  </data>
  <data name="QuestionPoolAuthorCannotRemoved" xml:space="preserve">
    <value>Question pool author cannot be removed.</value>
  </data>
  <data name="QuestionPoolAuthorCanNotAdded" xml:space="preserve">
    <value>Question pool author cannot be added.</value>
  </data>
  <data name="QuestionPoolContainQuestion" xml:space="preserve">
    <value>Question pool contains questions. So, to delete question pool remove all the questions from pool.</value>
  </data>
  <data name="QuestionSetEnded" xml:space="preserve">
    <value>Question set has ended.</value>
  </data>
  <data name="QuestionSetNotStarted" xml:space="preserve">
    <value>Question set has not started yet.</value>
  </data>
  <data name="ServerAccessKeyNotFound" xml:space="preserve">
    <value>Server Access key not found.</value>
  </data>
  <data name="ServerBucketNotFound" xml:space="preserve">
    <value>Server bucket not found.</value>
  </data>
  <data name="ServerEndPointNotFound" xml:space="preserve">
    <value>Server end point not found.</value>
  </data>
  <data name="ServerPreSignedExpiryTimeNotFound" xml:space="preserve">
    <value>Server pre-signed expiry time not found.</value>
  </data>
  <data name="ServerPreSignedUlrNotFound" xml:space="preserve">
    <value>Server pre-signed url  not found.</value>
  </data>
  <data name="ServerSecretKeyNotFound" xml:space="preserve">
    <value>Server secret key not found.</value>
  </data>
  <data name="ServerUrlNotFound" xml:space="preserve">
    <value>Server url not found.</value>
  </data>
  <data name="AdminCannotAddAdmin" xml:space="preserve">
    <value>Admin cannot add admin.</value>
  </data>
  <data name="UserCanNotRemoveSameUser" xml:space="preserve">
    <value>User cannot be removed same user.</value>
  </data>
  <data name="UserImported" xml:space="preserve">
    <value>Successfully user imported.</value>
  </data>
  <data name="UserNotEnrolledTraining" xml:space="preserve">
    <value>User is not enrolled in this training.</value>
  </data>
  <data name="AlreadyEnrolledInTraining" xml:space="preserve">
    <value>You are already enrolled in this training.</value>
  </data>
  <data name="AlreadyExistInAnotherAccount" xml:space="preserve">
    <value>already exist in another account.</value>
  </data>
  <data name="AtLeastOneTrainerSignatureRequired" xml:space="preserve">
    <value>At least one trainer signature detail is required.</value>
  </data>
  <data name="AtMostThreeSignaturesAllowed" xml:space="preserve">
    <value>At most 3 signatures are only allowed.</value>
  </data>
  <data name="AwsAccessKeyNotFound" xml:space="preserve">
    <value>Aws Access key not found.</value>
  </data>
  <data name="AwsRegionEndPointNotFound" xml:space="preserve">
    <value>Aws region end point not found.</value>
  </data>
  <data name="AwsSecretKeyNotFound" xml:space="preserve">
    <value>AWS secret key not found.</value>
  </data>
  <data name="CannotEnrolledOnCompletedTraining" xml:space="preserve">
    <value>Cannot enrolled in the training having completed status.</value>
  </data>
  <data name="CannotSubmitAssignmentStatusCompleted" xml:space="preserve">
    <value>Cannot submit assignment of the training having completed status.</value>
  </data>
  <data name="CertificateAlreadyApproved" xml:space="preserve">
    <value>Certificate with is already approved.</value>
  </data>
  <data name="CurrentUserRequired" xml:space="preserve">
    <value>CurrentUser Id is required.</value>
  </data>
  <data name="CurrentWatchLessonNotFound" xml:space="preserve">
    <value>Current watched lesson not found.</value>
  </data>
  <data name="DepartmentContainsUsersCannotDeleted" xml:space="preserve">
    <value>Department contains users. So, it cannot be deleted.</value>
  </data>
  <data name="DuplicateDepartmentNameFound" xml:space="preserve">
    <value>Duplicate department name is found.</value>
  </data>
  <data name="EmailShouldNotEmpty" xml:space="preserve">
    <value>Email shouldn't be empty.</value>
  </data>
  <data name="EnrollmentFoundInTraining" xml:space="preserve">
    <value>Training contains member enrollments. So, it cannot be removed.</value>
  </data>
  <data name="EnterUserEmail" xml:space="preserve">
    <value>Please enter user email.</value>
  </data>
  <data name="ErrorOccurredFetchStudentSubmittedAssignment" xml:space="preserve">
    <value>An error occurred while trying to fetch the student submitted assignment.</value>
  </data>
  <data name="ErrorOccurredSubmitAssignment" xml:space="preserve">
    <value>An error occurred while trying to submit the assignment.</value>
  </data>
  <data name="ErrorOccurredRemoveFileFromGroup" xml:space="preserve">
    <value>An error occurred while trying to remove the file from group.</value>
  </data>
  <data name="ErrorOccurredDeleteSignature" xml:space="preserve">
    <value>An error occurred while trying to delete signature in the training.</value>
  </data>
  <data name="ErrorOccurredFetchTrainingUserList" xml:space="preserve">
    <value>An error occurred while trying to fetch training list of the user.</value>
  </data>
  <data name="ErrorOccurredFetchLessonStatistics" xml:space="preserve">
    <value>An error occurred while trying to fetch training lesson statistics.</value>
  </data>
  <data name="ErrorOccurredFetchTrainingDetail" xml:space="preserve">
    <value>An error occurred while trying to fetch training detail.</value>
  </data>
  <data name="ErrorOccurredFetchTrainingSignature" xml:space="preserve">
    <value>An error occurred while trying fetch the training signature.</value>
  </data>
  <data name="ErrorOccurredFetchTrainingStatistics" xml:space="preserve">
    <value>An error occurred while trying to fetch training statistics.</value>
  </data>
  <data name="ErrorOccurredFetchTrainingStudentStatistics" xml:space="preserve">
    <value>An error occurred while trying to fetch training student statistics.</value>
  </data>
  <data name="ErrorOccurredFetchUserDetails" xml:space="preserve">
    <value>An error occurred while attempting to fetch user detail information.</value>
  </data>
  <data name="ErrorOccurredFetchGroupFiles" xml:space="preserve">
    <value>An error occurred while trying to fetch the group files.</value>
  </data>
  <data name="ErrorOccurredGettingAWsCredential" xml:space="preserve">
    <value>An error occurred while attempting to get the aws credential.</value>
  </data>
  <data name="ErrorOccurredOnCertificateIssued" xml:space="preserve">
    <value>An error occurred while trying to issued the training certificate.</value>
  </data>
  <data name="ErrorOccurredSubmitAssignmentReview" xml:space="preserve">
    <value>An error occurred while trying to submit assignment review.</value>
  </data>
  <data name="ErrorOccurredUpdateSignature" xml:space="preserve">
    <value>An error occurred while trying to update signature in the training.</value>
  </data>
  <data name="ErrorOccurredUploadFileToGroup" xml:space="preserve">
    <value>An error occurred while trying to upload the file in the group.</value>
  </data>
  <data name="ErrorOccurredUploadSignature" xml:space="preserve">
    <value>An error occurred while trying to upload signature in the training.</value>
  </data>
  <data name="ErrorOccurredVerifyChangeEmailToken" xml:space="preserve">
    <value>An error occurred while attempting to verify change email token.</value>
  </data>
  <data name="FeedbackCompletedStatus" xml:space="preserve">
    <value>Cannot submit feedback of the training having 
completed status.</value>
  </data>
  <data name="FeedbackSubmissionNotFound" xml:space="preserve">
    <value>Feedback submission not found.</value>
  </data>
  <data name="FileNotFound" xml:space="preserve">
    <value>File not found.</value>
  </data>
  <data name="GroupMemberAdded" xml:space="preserve">
    <value>Group Member Added Successfully.</value>
  </data>
  <data name="GroupMemberNotFound" xml:space="preserve">
    <value>Group member not found.</value>
  </data>
  <data name="InvalidLessonAssignmentType" xml:space="preserve">
    <value>Invalid lesson type is not assignment.</value>
  </data>
  <data name="InvalidLessonFeedbackType" xml:space="preserve">
    <value>Invalid lesson type for feedback.</value>
  </data>
  <data name="LessonTypeRecordedCannotDeleted" xml:space="preserve">
    <value>Lesson with type 
recorded cannot be deleted.</value>
  </data>
  <data name="OnlyDraftTrainingDeleted" xml:space="preserve">
    <value>Only training with draft status can be deleted.</value>
  </data>
  <data name="OnlySuperAdminTrainerAllowedToRemoveMember" xml:space="preserve">
    <value>Only user with super-admin or admin or trainer role is allowed to remove member from the group.</value>
  </data>
  <data name="OnlySuperAdminTrainerAccessToAddMember" xml:space="preserve">
    <value>Only user with super-admin or admin or trainer role is allowed to add member in the group.</value>
  </data>
  <data name="QuestionSetSubmissionNotFound" xml:space="preserve">
    <value>Question set submission not found.</value>
  </data>
  <data name="ReviewAlreadyGivenAssignment" xml:space="preserve">
    <value>Review has been already given to current assignment.</value>
  </data>
  <data name="SignatureNotFound" xml:space="preserve">
    <value>Signature not found.</value>
  </data>
  <data name="TokenSignatureNotFormatted" xml:space="preserve">
    <value>Token signature not properly formatted.</value>
  </data>
  <data name="TrainingAssociateToGroupCannotRemoved" xml:space="preserve">
    <value>Some trainings are associated with this group. So, group cannot be removed.</value>
  </data>
  <data name="TrainingStatusCannotChanged" xml:space="preserve">
    <value>Training with status cannot be changed.</value>
  </data>
  <data name="TrainingTeacherCannotSubmitAssignment" xml:space="preserve">
    <value>Training teacher cannot submit the assignment.</value>
  </data>
  <data name="TrainingExamCompletedStatus" xml:space="preserve">
    <value>Cannot give exam to the training having completed status.</value>
  </data>
  <data name="UnauthorizedUserToCreateAttachment" xml:space="preserve">
    <value>Unauthorized user to create an attachment in the group.</value>
  </data>
  <data name="UnauthorizedUserToRemoveFileFromGroup" xml:space="preserve">
    <value>Unauthorized user to remove the file from the group.</value>
  </data>
  <data name="UserAlreadyFoundQuestionPool" xml:space="preserve">
    <value>User is already found as question pool.</value>
  </data>
  <data name="UserCannotAccessGroup" xml:space="preserve">
    <value>User can't access the group.</value>
  </data>
  <data name="UserNotFoundWithEmail" xml:space="preserve">
    <value>User not found with email</value>
  </data>
  <data name="DuplicateEmailDetected" xml:space="preserve">
    <value>some rows contained invalid users</value>
  </data>
  <data name="InvalidTimeIssue" xml:space="preserve">
    <value>Exam start time and end time must be greater than current time.</value>
  </data>
  <data name="InvalidMeetingTimeIssue" xml:space="preserve">
    <value>Live lesson start time must be greater than current time.</value>
  </data>
  <data name="NoUserImported" xml:space="preserve">
    <value>Unable to import user due to incorrect file format</value>
  </data>
  <data name="CompletedCourseIssue" xml:space="preserve">
    <value>Completed course cannot be modified</value>
  </data>
  <data name="TrainingWithDraftStatusCanOnlyRemoved" xml:space="preserve">
    <value>Training with draft status can only be removed</value>
  </data>
  <data name="TraineeCannotBeTrainer" xml:space="preserve">
    <value>Trainee cannot be added as trainer</value>
  </data>
  <data name="AdminOrSuperAdmin" xml:space="preserve">
    <value>these user were admin or super admin</value>
  </data>
  <data name="AlreadyAddedMember" xml:space="preserve">
    <value>User is already added in group</value>
  </data>
  <data name="InactiveGroupMember" xml:space="preserve">
    <value>Member is of inactive status</value>
  </data>
  <data name="NotASystemUser" xml:space="preserve">
    <value>User is not in our system</value>
  </data>
  <data name="OtherAddedSuccessfully" xml:space="preserve">
    <value>and Other remaining users are added successfully in the group</value>
  </data>
  <data name="CSVNullError" xml:space="preserve">
    <value>Please add users in the CSV file; the file is empty.</value>
  </data>
  <data name="IncorrectEmail" xml:space="preserve">
    <value>Enter data in the mandatory field Email of row number</value>
  </data>
  <data name="IncorrectEmailFormat" xml:space="preserve">
    <value>Correct Email  of row number</value>
  </data>
  <data name="IncorrectFirstName" xml:space="preserve">
    <value>Enter data in the mandatory field FirstName of row number</value>
  </data>
  <data name="IncorrectLastName" xml:space="preserve">
    <value>Enter data in the mandatory field LastName of row number</value>
  </data>
  <data name="IncorrectMobileNumberFormat" xml:space="preserve">
    <value>Correct  MobileNumber  of row number</value>
  </data>
  <data name="IncorrectRole" xml:space="preserve">
    <value>Enter data in the mandatory field Role of row number</value>
  </data>
  <data name="IncorrectRoleFormat" xml:space="preserve">
    <value>Correct column Role  of row number</value>
  </data>
  <data name="QuestionPoolNameLength" xml:space="preserve">
    <value>Name length must be less than or equal to 100 characters.</value>
  </data>
  <data name="QuestionPoolNameRequired" xml:space="preserve">
    <value>Question pool name is required.</value>
  </data>
  <data name="TryAgain" xml:space="preserve">
    <value>and try again.</value>
  </data>
  <data name="ArgumentExceptionMessage" xml:space="preserve">
    <value>Invalid argument provided.</value>
  </data>
  <data name="BadRequestError" xml:space="preserve">
    <value>Please check the provided data.</value>
  </data>
  <data name="NorAllowedDroids" xml:space="preserve">
    <value>These aren't the droids you're looking for...</value>
  </data>
  <data name="NotAllowedToExcessResources" xml:space="preserve">
    <value>You are not allowed to access this resource.</value>
  </data>
  <data name="ServiceExceptionMessage" xml:space="preserve">
    <value>An error occurred while processing the service request.</value>
  </data>
  <data name="YouShallNotPass" xml:space="preserve">
    <value>You shall not pass!</value>
  </data>
  <data name="SectionNameCannotBeNull" xml:space="preserve">
    <value>Section name cannot be null</value>
  </data>
  <data name="AdminCannotSubmitFeedBack" xml:space="preserve">
    <value>Admin or SuperAdmin trainer cannot submit the feedback.</value>
  </data>
  <data name="AssignmentContainsSubmission" xml:space="preserve">
    <value>Assignment contains submission for lesson with type:</value>
  </data>
  <data name="ContainsUsers" xml:space="preserve">
    <value>The lesson contains submission so the lesson cannot be deleted</value>
  </data>
  <data name="EnrolledUserCan'tBeTrainer" xml:space="preserve">
    <value>User is enrolled as trainee. So, it cannot be added as trainer.</value>
  </data>
  <data name="ExamCannotBeDeleted" xml:space="preserve">
    <value>contains exam submission. So, it cannot be deleted.</value>
  </data>
  <data name="FeedBackContainsSubmission" xml:space="preserve">
    <value>Feedback contains submission.So, it cannot be deleted.</value>
  </data>
  <data name="LessonWithType" xml:space="preserve">
    <value>Lesson with type</value>
  </data>
  <data name="CannotAddSignatureWithoutCertificate" xml:space="preserve">
    <value>Please add certificate before adding signature.</value>
  </data>
  <data name="AddingDurationError" xml:space="preserve">
    <value>Adding duration exceeds the end date.</value>
  </data>
  <data name="EmptyFile" xml:space="preserve">
    <value>The file is empty.</value>
  </data>
  <data name="AssignmentStartTimeException" xml:space="preserve">
    <value>The assignment has not started yet.</value>
  </data>
  <data name="SuccessfulAttendance" xml:space="preserve">
    <value>Successfully attended the lesson.</value>
  </data>
  <data name="SuccessfullyReviewed" xml:space="preserve">
    <value>successfully reviewed.</value>
  </data>
  <data name="QuestionPoolQuestionNotFound" xml:space="preserve">
    <value>Question Pool question was not found.</value>
  </data>
  <data name="QuestionPoolUpdatedSuccessfully" xml:space="preserve">
    <value>Question pool questions updated successfully.</value>
  </data>
  <data name="AssignmentUpdatedSuccessfully" xml:space="preserve">
    <value>Assignment Updated Successfully.</value>
  </data>
  <data name="AlreadyEnrolledUser" xml:space="preserve">
    <value>Already enrolled email or mobile number :</value>
  </data>
  <data name="InvalidEmailFormat" xml:space="preserve">
    <value>Invalid email address :</value>
  </data>
  <data name="TrainingPublishedSuccessfully" xml:space="preserve">
    <value>Training published successfully.</value>
  </data>
  <data name="NewGroupMember" xml:space="preserve">
    <value>New group member :</value>
  </data>
  <data name="UpdatedDeletedUser" xml:space="preserve">
    <value>Updated deleted user :</value>
  </data>
  <data name="UpdatedUser" xml:space="preserve">
    <value>Enrolled group member:</value>
  </data>
  <data name="LessonContainsAttendance" xml:space="preserve">
    <value>Physical lesson contains attendance.</value>
  </data>
  <data name="DuplicateMemberIdFound" xml:space="preserve">
    <value>Duplicate member Id Found.</value>
  </data>
  <data name="NewEnrolledUser" xml:space="preserve">
    <value>new enrolled user:</value>
  </data>
  <data name="EnrollmentFor" xml:space="preserve">
    <value>Enrollment for</value>
  </data>
  <data name="HasBeenSuccessful" xml:space="preserve">
    <value>has been successfully completed.</value>
  </data>
  <data name="Users" xml:space="preserve">
    <value>users</value>
  </data>
  <data name="TokenVerifiedSuccessfully" xml:space="preserve">
    <value>Token verified successfully.</value>
  </data>
  <data name="InvalidZoomLicenseEmail" xml:space="preserve">
    <value>Zoom license for email not found.</value>
  </data>
  <data name="ZoomLicenseEmailAlreadyUsed" xml:space="preserve">
    <value>Zoom License Email is already used.</value>
  </data>
  <data name="AssessmentCannotBeDeleted" xml:space="preserve">
    <value>Assessment Contains Submission so Cannot be Deleted.</value>
  </data>
  <data name="AssessmentPublishedSuccessfully" xml:space="preserve">
    <value>Assessment published successfully.</value>
  </data>
  <data name="ApiKeyRemovedSuccessfully" xml:space="preserve">
    <value>API Key removed successfully.</value>
  </data>
  <data name="TokenRetrievalError" xml:space="preserve">
    <value>An error occurred while retrieving the access token.</value>
  </data>
  <data name="MissingClientIdOrSecret" xml:space="preserve">
    <value>Missing Client ID or Client Secret.</value>
  </data>
  <data name="AuthenticationFailedInvalidToken" xml:space="preserve">
    <value>Authentication failed. Invalid or missing or expired Bearer Token.</value>
  </data>
  <data name="AuthenticationFailedApiKey" xml:space="preserve">
    <value>Authentication failed. Invalid or missing API key.</value>
  </data>
  <data name="InitialSetupError" xml:space="preserve">
  <value>An error occurred during the initial setup.</value>
</data>
  <data name="CompanySetupAlreadyCompleted" xml:space="preserve">
  <value>The company setup has already been completed. No further action is required.</value>
</data>
  <data name="PasswordRequired" xml:space="preserve">
  <value>Password is required. Please provide a password.</value>
</data>
  <data name="ConfirmPasswordRequired" xml:space="preserve">
  <value>Confirmation password is required. Please provide the confirmation password.</value>
</data>
  <data name="PasswordAndConfirmPasswordNotMatched" xml:space="preserve">
  <value>The password and confirmation password do not match. Please try again.</value>
</data>
  <data name="UnauthorizedEmailDomain" xml:space="preserve">
  <value>Unauthorized Email Domain.</value>
</data>
  <data name="DefaultGroupNotFound" xml:space="preserve">
  <value>Default group not found.</value>
</data>
  <data name="GroupContainsUsersCannotAdd" xml:space="preserve">
  <value>Group contains users, cannot add new users.</value>
</data>
  <data name="UnauthorizedToResendEmail" xml:space="preserve">
  <value>You are not authorized to resend email.</value>
</data>
  <data name="UserAlreadyActive" xml:space="preserve">
  <value>User is already active.</value>
</data>
<<<<<<< HEAD
  <data name="InvalidKey" xml:space="preserve">
    <value>Please enter a valid key.</value>
  </data>
=======
  <data name="MobileNumberLength15" xml:space="preserve">
  <value>The mobile number should be 15 digits long.</value>
</data>

>>>>>>> df53ed9e
</root><|MERGE_RESOLUTION|>--- conflicted
+++ resolved
@@ -1117,14 +1117,10 @@
   <data name="UserAlreadyActive" xml:space="preserve">
   <value>User is already active.</value>
 </data>
-<<<<<<< HEAD
-  <data name="InvalidKey" xml:space="preserve">
-    <value>Please enter a valid key.</value>
-  </data>
-=======
   <data name="MobileNumberLength15" xml:space="preserve">
   <value>The mobile number should be 15 digits long.</value>
 </data>
-
->>>>>>> df53ed9e
+  <data name="InvalidKey" xml:space="preserve">
+    <value>Please enter a valid key.</value>
+  </data>
 </root>