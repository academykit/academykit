--- conflicted
+++ resolved
@@ -1073,7 +1073,6 @@
   <data name="ApiKeyRemovedSuccessfully" xml:space="preserve">
     <value>API कुञ्जी सफलतापूर्वक हटाइयो</value>
   </data>
-<<<<<<< HEAD
   <data name="InitialSetupError" xml:space="preserve">
   <value>प्रारम्भिक सेटअपको क्रममा त्रुटि भयो।</value>
 </data>
@@ -1091,7 +1090,6 @@
   <value>पासवर्ड र पुष्टि पासवर्ड मिल्दैन। कृपया फेरि प्रयास गर्नुहोस्।</value>
 </data>
 
-=======
   <data name="TokenRetrievalError" xml:space="preserve">
   <value>एक्सेस टोकन प्राप्त गर्दा एक त्रुटि आएको छ।</value>
 </data>
@@ -1104,5 +1102,4 @@
   <data name="AuthenticationFailedApiKey" xml:space="preserve">
   <value>प्रमाणीकरण असफल भयो। अमान्य वा हराइरहेको API कुञ्जी।</value>
 </data>
->>>>>>> e5f9a9c1
 </root>