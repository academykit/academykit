--- conflicted
+++ resolved
@@ -43,6 +43,10 @@
         builder.Property(x => x.Duration).HasColumnName("duration").HasDefaultValue(0);
         builder.Property(x => x.Weightage).HasColumnName("weightage").HasDefaultValue(0);
         builder
+               .Property(x => x.PassPercentage)
+               .HasColumnName("pass_percentage")
+               .IsRequired(false);
+        builder
             .Property(x => x.StartDate)
             .HasColumnName("start_date")
             .HasColumnType(MigrationConstants.DateTime)
@@ -53,21 +57,7 @@
             .HasColumnType(MigrationConstants.DateTime)
             .IsRequired(true);
 
-<<<<<<< HEAD
-            builder
-                .Property(x => x.Message)
-                .HasColumnName("message")
-                .HasColumnType("VARCHAR(500)")
-                .HasMaxLength(500)
-                .IsRequired(false);
-            builder.Property(x => x.AssessmentStatus).HasColumnName("assessment_status");
-            builder
-                .Property(x => x.PassPercentage)
-                .HasColumnName("pass_percentage")
-                .IsRequired(false);
-=======
         builder.ConfigureAuditFields();
->>>>>>> 687c51c4
 
         builder
             .HasMany(e => e.SkillsCriteria)
