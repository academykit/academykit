--- conflicted
+++ resolved
@@ -63,11 +63,8 @@
         public DbSet<EligibilityCreation> EligibilityCreations { get; set; }
         public DbSet<AIKey> AIKeys { get; set; }
         public DbSet<MailNotification> MailNotifications { get; set; }
-<<<<<<< HEAD
         public DbSet<License> Licenses { get; set; }
-=======
         public DbSet<ApiKey> ApiKeys { get; set; }
->>>>>>> cc3f5e0d
 
         protected override void OnModelCreating(ModelBuilder builder)
         {
