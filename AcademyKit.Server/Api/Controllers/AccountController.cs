--- conflicted
+++ resolved
@@ -26,57 +26,6 @@
 /// </summary>
 public class AccountController : BaseApiController
 {
-<<<<<<< HEAD
-    using System.IdentityModel.Tokens.Jwt;
-    using AcademyKit.Api.Common;
-    using AcademyKit.Application.Common.Interfaces;
-    using AcademyKit.Application.Common.Models.RequestModels;
-    using AcademyKit.Application.Common.Models.ResponseModels;
-    using AcademyKit.Infrastructure.Localization;
-    using AcademyKit.Server.Application.Common.Interfaces;
-    using Application.Common.Dtos;
-    using FluentValidation;
-    using Microsoft.AspNetCore.Authorization;
-    using Microsoft.AspNetCore.Mvc;
-    using Microsoft.Extensions.Localization;
-
-    /// <summary>
-    /// Controller for managing account actions
-    /// </summary>
-    public class AccountController : BaseApiController
-    {
-        private readonly IUserService userService;
-        private readonly IPasswordHasher _passwordHasher;
-        private readonly IValidator<LoginRequestModel> _validator;
-        private readonly IValidator<ResetPasswordRequestModel> _resetPasswordValidator;
-        private readonly IValidator<ChangePasswordRequestModel> _changePasswordValidator;
-        private readonly IStringLocalizer<ExceptionLocalizer> _localizer;
-
-        /// <summary>
-        /// Initializes the new instance of <see cref="AccountController" />
-        /// </summary>
-        /// <param name="userService"> the instance of <see cref="IUserService" /> .</param>
-        /// <param name="passwordHasher"> the instance of <see cref="IPasswordHasher" /> .</param>
-        /// <param name="validator"> the instance of <se cref="IValidator" />  for the instance of <see cref="LoginRequestModel" /> </param>
-        /// <param name="resetPasswordValidator"> the instance of <se cref="IValidator" />  for the instance of <see cref="ResetPasswordRequestModel" /> </param>
-        /// <param name="changePasswordValidator"> the instance of <se cref="IValidator" />  for the instance of <see cref="ChangePasswordRequestModel" /> </param>
-        /// <param name="localizer">the instance of <se cref="IStringLocalizer" />  for the instance of <see cref="ExceptionLocalizer" /> </param>
-        public AccountController(
-            IUserService userService,
-            IPasswordHasher passwordHasher,
-            IValidator<LoginRequestModel> validator,
-            IValidator<ResetPasswordRequestModel> resetPasswordValidator,
-            IValidator<ChangePasswordRequestModel> changePasswordValidator,
-            IStringLocalizer<ExceptionLocalizer> localizer
-        )
-        {
-            this.userService = userService;
-            _passwordHasher = passwordHasher;
-            _validator = validator;
-            _resetPasswordValidator = resetPasswordValidator;
-            _changePasswordValidator = changePasswordValidator;
-            _localizer = localizer;
-=======
     private readonly ILogger<AccountController> _logger;
     private readonly IUserService _userService;
     private readonly IValidator<LoginRequestModel> _validator;
@@ -165,7 +114,6 @@
         if (!result.IsAuthenticated)
         {
             return BadRequest(new CommonResponseModel { Message = result.Message });
->>>>>>> e5f9a9c1
         }
 
         return Ok(result);
@@ -444,17 +392,6 @@
             }
         }
 
-<<<<<<< HEAD
-            user.HashPassword = _passwordHasher.HashPassword(model.NewPassword);
-            await userService.UpdateAsync(user, includeProperties: false);
-            return Ok(
-                new CommonResponseModel
-                {
-                    Message = _localizer.GetString("PasswordResetSuccess"),
-                    Success = true
-                }
-            );
-=======
         return RedirectToFrontend(url);
     }
 
@@ -486,7 +423,6 @@
         if (validationResult != null)
         {
             return validationResult;
->>>>>>> e5f9a9c1
         }
 
         var dicData = new Dictionary<string, string>
