--- conflicted
+++ resolved
@@ -12,10 +12,6 @@
     [ApiController]
     [Produces("application/json")]
     // [ApiExplorerSettings(IgnoreApi = true)]
-<<<<<<< HEAD
-    //[Authorize(AuthenticationSchemes = JwtBearerDefaults.AuthenticationScheme)]
-=======
->>>>>>> cc3f5e0d
     [Authorize]
     public class BaseApiController : ControllerBase
     {
