--- conflicted
+++ resolved
@@ -1,16 +1,12 @@
 ﻿using System.Reflection;
-using System.Text.RegularExpressions;
 using AcademyKit.Application.Common.Dtos;
 using AcademyKit.Application.Common.Exceptions;
 using AcademyKit.Application.Common.Interfaces;
 using AcademyKit.Application.Common.Models.RequestModels;
 using AcademyKit.Application.Common.Models.ResponseModels;
-<<<<<<< HEAD
 using AcademyKit.Application.Common.Validators;
+using AcademyKit.Domain.Entities;
 using AcademyKit.Domain.Enums;
-=======
-using AcademyKit.Domain.Entities;
->>>>>>> 4f4a14ec
 using AcademyKit.Infrastructure.Localization;
 using FluentValidation;
 using Microsoft.AspNetCore.Authorization;
@@ -175,21 +171,10 @@
     )
     {
         IsSuperAdmin(CurrentUser.Role);
-<<<<<<< HEAD
-        await ValidateModelAsync(zoomSettingValidator, model).ConfigureAwait(false);
-        var existing = await zoomSettingService.GetAsync(id, CurrentUser.Id).ConfigureAwait(false);
-
-        if (existing == null)
-        {
-            logger.LogWarning("Zoom setting with id : {id} was not found.", id);
-            throw new EntityNotFoundException(localizer.GetString("ZoomSettingNotFound"));
-        }
-=======
 
         await zoomSettingValidator
             .ValidateAsync(model, options => options.ThrowOnFailures())
             .ConfigureAwait(false);
->>>>>>> 4f4a14ec
 
         var existing = await zoomSettingService.GetFirstOrDefaultAsync().ConfigureAwait(false);
         var currentTimeStamp = DateTime.UtcNow;
@@ -244,24 +229,12 @@
     )
     {
         IsSuperAdminOrAdmin(CurrentUser.Role);
-<<<<<<< HEAD
-        await ValidateModelAsync(smtpSettingValidator, model).ConfigureAwait(false);
-        var existing = await smtpSettingService.GetAsync(id, CurrentUser.Id).ConfigureAwait(false);
-
-        if (existing == null)
-        {
-            logger.LogWarning("SMTP setting with id : {id} was not found.", id);
-            throw new EntityNotFoundException(localizer.GetString("SMTPSettingNotFound"));
-        }
-=======
+        var currentTimeStamp = DateTime.UtcNow;
 
         await smtpSettingValidator
             .ValidateAsync(model, options => options.ThrowOnFailures())
             .ConfigureAwait(false);
->>>>>>> 4f4a14ec
-
         var existing = await smtpSettingService.GetFirstOrDefaultAsync().ConfigureAwait(false);
-        var currentTimeStamp = DateTime.UtcNow;
 
         var smtpSetting =
             existing
