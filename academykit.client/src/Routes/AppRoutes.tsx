import NotRequiredAuth from "@components/Auth/NotRequireAuth";
import RequireAuth from "@components/Auth/RequireAuth";
import Layout from "@components/Layout/Layout";
import PrivacyLayout from "@components/Layout/PrivacyLayout";
import ChangeEmail from "@components/Users/ChangeEmail";
import ZoomMeetingMessage from "@components/ZoomMeeting";
import NavProvider from "@context/NavContext";
import { Loader } from "@mantine/core";
import UnAuthorize from "@pages/401";
import Forbidden from "@pages/403";
import NotFound from "@pages/404";
import ServerError from "@pages/500";
import AboutPage from "@pages/about";
import InitialSetup from "@pages/admin/initialSetup";
import AssessmentLayout from "@pages/assessment/AssessmentLayout";
import ConfirmToken from "@pages/auth/confirmToken";
import LoginPage from "@pages/auth/loginPage";
import RedirectHandler from "@pages/auth/redirectHandler";
import TeamsRoute from "@pages/groups/details/Route";
import PrivacyPage from "@pages/privacy";
import RedirectError from "@pages/redirectError";
import TermsPage from "@pages/terms";
import Verify from "@pages/verify";
import lazyWithRetry from "@utils/lazyImportWithReload";
import RoutePath from "@utils/routeConstants";
import { Suspense } from "react";
import { Navigate, Route, Routes } from "react-router-dom";
import AdminAuthRoute from "./AdminRoute";
import TeacherRouteGuard from "./TeacherRoute";

const MyFeedback = lazyWithRetry(
  () => import("@pages/course/feedback/myfeedback")
);
const ClassesRoute = lazyWithRetry(
  () => import("@pages/course/classes/classesRoute")
);

const AssignmentResult = lazyWithRetry(
  () => import("@pages/course/assignment/result")
);
const ForgotPassword = lazyWithRetry(
  () => import("@pages/auth/forgotPassword")
);
const FeedbackResult = lazyWithRetry(
  () => import("@pages/course/feedback/result")
);

const Dashboard = lazyWithRetry(() => import("@pages/user/dashboard"));

const CreateCoursePage = lazyWithRetry(() => import("@pages/course/create"));
const GroupsPage = lazyWithRetry(() => import("@pages/groups"));

const UsersList = lazyWithRetry(() => import("@pages/admin/users"));
const MCQPool = lazyWithRetry(() => import("@pages/pool"));
const MCQPoolRoute = lazyWithRetry(() => import("@pages/pool/details/Route"));
const CourseListRoute = lazyWithRetry(
  () => import("@pages/course/courseList/Route")
);
const AssessmentListRoute = lazyWithRetry(
  () => import("@pages/assessment/AssessmentRoute")
);
const AssessmentExam = lazyWithRetry(
  () => import("@pages/assessment/AssessmentExam")
);
const CourseRoute = lazyWithRetry(() => import("@pages/course/edit/Route"));
const AssessmentDetailRoutes = lazyWithRetry(
  () => import("@pages/assessment/Assessment Details/AssessmentDetailRoutes")
);
const UserInfo = lazyWithRetry(() => import("@components/Users/UserInfo"));
const UserProfile = lazyWithRetry(
  () => import("@components/Users/UserProfile")
);
const UserProfileRoute = lazyWithRetry(
  () => import("@components/Users/Components/UserProfileRoute")
);
const Classes = lazyWithRetry(() => import("@pages/course/classes/classes"));

const AdminRoute = lazyWithRetry(() => import("@pages/admin/AdminRoute"));

const LessonExam = lazyWithRetry(() => import("@pages/course/exam"));
const ExamResult = lazyWithRetry(() => import("@pages/course/exam/result"));
const AssessmentResult = lazyWithRetry(
  () => import("@pages/assessment/Result/AssessmentResult")
);

const MeetingRoute = lazyWithRetry(
  () => import("@components/Course/Meetings/Route")
);
const CourseDescriptionPage = lazyWithRetry(
  () => import("@pages/course/courseDescription")
);
const AssessmentDescription = lazyWithRetry(
  () => import("@pages/assessment/AssessmentDescription")
);
const CreateAssessment = lazyWithRetry(
  () => import("@pages/assessment/CreateAssessment")
);

const AssignmentPage = lazyWithRetry(() => import("@pages/course/assignment"));
const FeedbackPage = lazyWithRetry(() => import("@pages/course/feedback"));
const KnowledgeBase = lazyWithRetry(() => import("@pages/AI"));

const AppRoutes = () => {
  return (
    <Suspense
      fallback={
        <div>
          <Loader />
        </div>
      }
    >
      <Routes>
        <Route element={<PrivacyLayout />}>
          <Route path="/privacy" element={<PrivacyPage />} />
          <Route path="/about" element={<AboutPage />} />
          <Route path="/terms" element={<TermsPage />} />
        </Route>
        <Route element={<NotRequiredAuth />}>
          <Route path={RoutePath.login} element={<LoginPage />} />
          <Route path={RoutePath.forgotPassword} element={<ForgotPassword />} />
          <Route path={RoutePath.confirmToken} element={<ConfirmToken />} />
<<<<<<< HEAD
          <Route path={RoutePath.initialSetup} element={<InitialSetup />} />
=======
          <Route
            path={RoutePath.signInRedirect}
            element={<RedirectHandler />}
          />
>>>>>>> e5f9a9c1
        </Route>
        <Route path={RoutePath.oAuthError} element={<RedirectError />} />
        <Route path={RoutePath[404]} element={<NotFound />} />
        <Route path={RoutePath[500]} element={<ServerError />} />
        <Route path={RoutePath[401]} element={<UnAuthorize />} />
        <Route path={RoutePath[403]} element={<Forbidden />} />

        <Route element={<RequireAuth />}>
          <Route path={RoutePath.verify} element={<Verify />} />
          <Route path={RoutePath.verifyChangeEmail} element={<ChangeEmail />} />
          <Route element={<Layout />}>
            <Route path="*" element={<MainRoutes />} />
          </Route>
        </Route>
      </Routes>
    </Suspense>
  );
};

const MainRoutes = () => {
  return (
    <Suspense fallback={<Loader />}>
      <Routes>
        <Route path={RoutePath.userDashboard} element={<Dashboard />} />
        <Route
          path={RoutePath.courses.courseList + "*"}
          element={<CourseListRoute />}
        />
        <Route element={<AssessmentLayout />}>
          <Route
            path={RoutePath.assessment.assessmentList + "*"}
            element={<AssessmentListRoute />}
          />
        </Route>
        <Route
          path={RoutePath.assessment.description().signature}
          element={<AssessmentDescription />}
        />

        <Route element={<TeacherRouteGuard />}>
          <Route
            path={RoutePath.assessment.create}
            element={<CreateAssessment />}
          />
          <Route
            path={RoutePath.manageAssessment.description().signature + "/*"}
            element={
              <NavProvider>
                <AssessmentDetailRoutes />
              </NavProvider>
            }
          />
        </Route>

        <Route
          path={RoutePath.assessmentExam.details().signature}
          element={<AssessmentExam />}
        />

        <Route
          path={RoutePath.assessmentExam.resultOne().signature}
          element={<AssessmentResult />}
        />

        {/* <Route
          path={"/user/certificate" + `/:id`}
          element={<MyTrainingExternal />}
        /> */}
        <Route
          path={RoutePath.courses.base}
          element={<Navigate to={RoutePath.courses.courseList} replace />}
        />
        <Route element={<TeacherRouteGuard />}>
          <Route path={RoutePath.pool.base} element={<MCQPool />} />
          <Route
            path={RoutePath.courses.create}
            element={<CreateCoursePage />}
          />
          <Route
            path={RoutePath.pool.base + "/:id/*"}
            element={
              <NavProvider>
                <MCQPoolRoute />
              </NavProvider>
            }
          />
          <Route
            path={RoutePath.manageCourse.description().signature + "/*"}
            element={
              <NavProvider>
                <CourseRoute />
              </NavProvider>
            }
          />
        </Route>
        <Route path={RoutePath.groups.base} element={<GroupsPage />} />
        <Route element={<AdminAuthRoute />}>
          <Route path={RoutePath.users} element={<UsersList />} />
        </Route>
        <Route path={RoutePath.userInfo + `/:id`} element={<UserInfo />} />
        <Route
          path={RoutePath.userProfile + `/:id/*`}
          element={<UserProfile />}
        >
          <Route path={`*`} element={<UserProfileRoute />} />
        </Route>
        <Route
          path={"/meet/:courseId/:lessonId"}
          element={<ZoomMeetingMessage />}
        />
        <Route
          path={RoutePath.courses.description().signature}
          element={<CourseDescriptionPage />}
        />
        <Route path="/settings/*" element={<AdminRoute />} />
        <Route
          path={RoutePath.classes + "/:id/:lessonId/*"}
          element={<Classes />}
        >
          <Route path="*" element={<ClassesRoute />} />
        </Route>
        <Route
          path={RoutePath.meeting.base + "/*"}
          element={<MeetingRoute />}
        />
        <Route
          path={RoutePath.groups.details().signature + "/*"}
          element={
            <NavProvider>
              <TeamsRoute />
            </NavProvider>
          }
        ></Route>

        <Route
          path={RoutePath.exam.details().signature}
          element={<LessonExam />}
        />
        <Route
          path={RoutePath.exam.resultOne().signature}
          element={<ExamResult />}
        />
        <Route
          path={RoutePath.assignment.details().signature}
          element={<AssignmentPage />}
        />
        <Route
          path={RoutePath.assignment.result().signature}
          element={<AssignmentResult />}
        />
        <Route
          path={RoutePath.feedback.details().signature}
          element={<FeedbackPage />}
        />
        <Route
          path={RoutePath.feedback.myDetails().signature}
          element={<MyFeedback />}
        />
        <Route
          path={RoutePath.feedback.result().signature}
          element={<FeedbackResult />}
        />
        <Route path={RoutePath.knowledge.base} element={<KnowledgeBase />} />
        <Route path={"*"} element={<NotFound />} />
      </Routes>
    </Suspense>
  );
};

export default AppRoutes;<|MERGE_RESOLUTION|>--- conflicted
+++ resolved
@@ -119,14 +119,11 @@
           <Route path={RoutePath.login} element={<LoginPage />} />
           <Route path={RoutePath.forgotPassword} element={<ForgotPassword />} />
           <Route path={RoutePath.confirmToken} element={<ConfirmToken />} />
-<<<<<<< HEAD
           <Route path={RoutePath.initialSetup} element={<InitialSetup />} />
-=======
           <Route
             path={RoutePath.signInRedirect}
             element={<RedirectHandler />}
           />
->>>>>>> e5f9a9c1
         </Route>
         <Route path={RoutePath.oAuthError} element={<RedirectError />} />
         <Route path={RoutePath[404]} element={<NotFound />} />
@@ -152,12 +149,12 @@
       <Routes>
         <Route path={RoutePath.userDashboard} element={<Dashboard />} />
         <Route
-          path={RoutePath.courses.courseList + "*"}
+          path={`${RoutePath.courses.courseList}*`}
           element={<CourseListRoute />}
         />
         <Route element={<AssessmentLayout />}>
           <Route
-            path={RoutePath.assessment.assessmentList + "*"}
+            path={`${RoutePath.assessment.assessmentList}*`}
             element={<AssessmentListRoute />}
           />
         </Route>
@@ -172,7 +169,7 @@
             element={<CreateAssessment />}
           />
           <Route
-            path={RoutePath.manageAssessment.description().signature + "/*"}
+            path={`${RoutePath.manageAssessment.description().signature}/*`}
             element={
               <NavProvider>
                 <AssessmentDetailRoutes />
@@ -206,7 +203,7 @@
             element={<CreateCoursePage />}
           />
           <Route
-            path={RoutePath.pool.base + "/:id/*"}
+            path={`${RoutePath.pool.base}/:id/*`}
             element={
               <NavProvider>
                 <MCQPoolRoute />
@@ -214,7 +211,7 @@
             }
           />
           <Route
-            path={RoutePath.manageCourse.description().signature + "/*"}
+            path={`${RoutePath.manageCourse.description().signature}/*`}
             element={
               <NavProvider>
                 <CourseRoute />
@@ -226,12 +223,12 @@
         <Route element={<AdminAuthRoute />}>
           <Route path={RoutePath.users} element={<UsersList />} />
         </Route>
-        <Route path={RoutePath.userInfo + `/:id`} element={<UserInfo />} />
-        <Route
-          path={RoutePath.userProfile + `/:id/*`}
+        <Route path={`${RoutePath.userInfo}/:id`} element={<UserInfo />} />
+        <Route
+          path={`${RoutePath.userProfile}/:id/*`}
           element={<UserProfile />}
         >
-          <Route path={`*`} element={<UserProfileRoute />} />
+          <Route path={"*"} element={<UserProfileRoute />} />
         </Route>
         <Route
           path={"/meet/:courseId/:lessonId"}
@@ -243,24 +240,23 @@
         />
         <Route path="/settings/*" element={<AdminRoute />} />
         <Route
-          path={RoutePath.classes + "/:id/:lessonId/*"}
+          path={`${RoutePath.classes}/:id/:lessonId/*`}
           element={<Classes />}
         >
           <Route path="*" element={<ClassesRoute />} />
         </Route>
         <Route
-          path={RoutePath.meeting.base + "/*"}
+          path={`${RoutePath.meeting.base}/*`}
           element={<MeetingRoute />}
         />
         <Route
-          path={RoutePath.groups.details().signature + "/*"}
+          path={`${RoutePath.groups.details().signature}/*`}
           element={
             <NavProvider>
               <TeamsRoute />
             </NavProvider>
           }
-        ></Route>
-
+        />
         <Route
           path={RoutePath.exam.details().signature}
           element={<LessonExam />}
