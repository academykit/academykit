--- conflicted
+++ resolved
@@ -1,7 +1,3 @@
-<<<<<<< HEAD
-import classes from "@components/Course/styles/courseCard.module.css";
-=======
->>>>>>> df53ed9e
 import TextViewer from "@components/Ui/RichTextViewer";
 import { Badge, Button, Card, Group, Image, Text } from "@mantine/core";
 import { CourseLanguage } from "@utils/enums";
