import { Container, Loader, Tabs } from "@mantine/core";
import AdminAuthRoute, { SuperAdminRoute } from "@routes/AdminRoute";
import lazyWithRetry from "@utils/lazyImportWithReload";
import RoutePath from "@utils/routeConstants";
import { Suspense } from "react";
import { useTranslation } from "react-i18next";
import {
  Navigate,
  Outlet,
  Route,
  Routes,
  useLocation,
  useNavigate,
} from "react-router-dom";
import Account from "./account";
import AdminNav from "./Component/AdminNav";
import AdminViewCertificate from "./Component/training/adminViewCertificate";
import CertificateList from "./Component/training/certificateList";
import MyTrainingInternal from "./Component/training/myTrainingInternal";
<<<<<<< HEAD
import LicenseManagement from "./LicenseManagement";

=======
import Account from "./account";
>>>>>>> 687c51c4
// const AdminCourseList = lazyWithRetry(() => import('./course'));
const Department = lazyWithRetry(() => import("./department"));
const Skills = lazyWithRetry(() => import("./Skills"));
const FileStorage = lazyWithRetry(() => import("./fileStorage"));
const GeneralSettings = lazyWithRetry(() => import("./generalSettings"));
const Level = lazyWithRetry(() => import("./level"));
const Settings = lazyWithRetry(() => import("./settings"));
const SMTP = lazyWithRetry(() => import("./smtp"));
const ZoomLicense = lazyWithRetry(() => import("./zoomLicense"));
const ZoomSettings = lazyWithRetry(() => import("./zoomSettings"));
const Log = lazyWithRetry(() => import("./log"));
const MailNotification = lazyWithRetry(() => import("./MailNotification"));
const AIMasterSetup = lazyWithRetry(() => import("./AIMasterSetup"));
const Updates = lazyWithRetry(() => import("./updates"));
const ApiKeys = lazyWithRetry(() => import("./apiKeys"));
const Sso = lazyWithRetry(() => import("./sso"));

const AdminRoute = () => {
  return (
    <Routes>
      <Route element={<AdminNav />}>
        <Route path="*" element={<AdminRoutesChild />} />
      </Route>
    </Routes>
  );
};

const AdminRoutesChild = () => {
  return (
    <Suspense fallback={<Loader />}>
      <Routes>
        <Route path={"/"} element={<Settings />} />
        <Route path={"/account"} element={<Account />} />
        <Route element={<MyTrainings />}>
          <Route path={"/my-certificate"} element={<MyTrainingInternal />} />
          <Route
            path={"/my-certificate/external"}
            element={<AdminViewCertificate />}
          />
        </Route>
        <Route element={<AdminAuthRoute />}>
          <Route path={"/level"} element={<Level />} />
          <Route path={"/department"} element={<Department />} />
          <Route path={"/skill"} element={<Skills />} />
          <Route path={"/log"} element={<Log />} />
          {/* <Route path={'/courses'} element={<AdminCourseList />} /> */}
          <Route path={"/certificate"} element={<CertificateList />} />
          <Route path={"/zoomLicense"} element={<ZoomLicense />} />
          <Route path={"/mail-notification"} element={<MailNotification />} />
          <Route path="*" element={<Navigate to={RoutePath[404]} replace />} />
        </Route>
        <Route element={<SuperAdminRoute />}>
          <Route path={"/zoom"} element={<ZoomSettings />} />
          <Route path={"/general"} element={<GeneralSettings />} />
          <Route path={"/smtp"} element={<SMTP />} />
          <Route path={"/fileStorage"} element={<FileStorage />} />
          <Route path={"/ai-setup"} element={<AIMasterSetup />} />
<<<<<<< HEAD
          <Route path={"/license-management"} element={<LicenseManagement />} />
=======
          <Route path={"/sso"} element={<Sso />} />
>>>>>>> 687c51c4
        </Route>
        <Route path="/apiKeys" element={<ApiKeys />} />
        <Route path="/updates" element={<Updates />} />
      </Routes>
    </Suspense>
  );
};

const MyTrainings = () => {
  const navigate = useNavigate();
  const location = useLocation();
  const { t } = useTranslation();

  return (
    <Container fluid>
      <Tabs
        my={20}
        value={location.pathname}
        onChange={(value) => navigate(`${value}`)}
      >
        <Tabs.List>
          <Tabs.Tab value="/settings/my-certificate">{t("internal")}</Tabs.Tab>
          <Tabs.Tab value="/settings/my-certificate/external">
            {t("external")}
          </Tabs.Tab>
        </Tabs.List>
      </Tabs>
      <Suspense fallback={<Loader />}>
        <Outlet />
      </Suspense>
    </Container>
  );
};

export default AdminRoute;<|MERGE_RESOLUTION|>--- conflicted
+++ resolved
@@ -17,12 +17,9 @@
 import AdminViewCertificate from "./Component/training/adminViewCertificate";
 import CertificateList from "./Component/training/certificateList";
 import MyTrainingInternal from "./Component/training/myTrainingInternal";
-<<<<<<< HEAD
+import Account from "./account";
 import LicenseManagement from "./LicenseManagement";
 
-=======
-import Account from "./account";
->>>>>>> 687c51c4
 // const AdminCourseList = lazyWithRetry(() => import('./course'));
 const Department = lazyWithRetry(() => import("./department"));
 const Skills = lazyWithRetry(() => import("./Skills"));
@@ -80,11 +77,8 @@
           <Route path={"/smtp"} element={<SMTP />} />
           <Route path={"/fileStorage"} element={<FileStorage />} />
           <Route path={"/ai-setup"} element={<AIMasterSetup />} />
-<<<<<<< HEAD
+          <Route path={"/sso"} element={<Sso />} />
           <Route path={"/license-management"} element={<LicenseManagement />} />
-=======
-          <Route path={"/sso"} element={<Sso />} />
->>>>>>> 687c51c4
         </Route>
         <Route path="/apiKeys" element={<ApiKeys />} />
         <Route path="/updates" element={<Updates />} />
