export interface IRouteGroup {
  route: string;
  group: string;
}

export const routeGroupAdmin = [
  { route: "/settings", group: "account" },
  { route: "/settings/account", group: "account" },
  { route: "/settings/my-certificate", group: "account" },
  { route: "/settings/my-certificate/external", group: "account" },
  { route: "/settings/profile-view", group: "account" },

  { route: "/settings/general", group: "admin" },
  { route: "/settings/zoom", group: "admin" },
  { route: "/settings/zoomLicense", group: "admin" },
  { route: "/settings/smtp", group: "admin" },
  { route: "/settings/fileStorage", group: "admin" },
  { route: "/settings/level", group: "admin" },
  { route: "/settings/department", group: "admin" },
  { route: "/settings/skill", group: "admin" },
  { route: "/settings/mail-notification", group: "admin" },
  { route: "/settings/ai-setup", group: "admin" },
<<<<<<< HEAD
  { route: "/settings/license-management", group: "admin" },
=======
  { route: "/settings/sso", group: "admin" },
>>>>>>> 687c51c4

  { route: "/settings/courses", group: "reviews" },
  { route: "/settings/certificate", group: "reviews" },

  { route: "/settings/updates", group: "updates" },
  { route: "/settings/apiKeys", group: "api_keys" },
];

export const routeGroupOrg = [
  { route: "/organization", group: "structure" },
  { route: "/organization/business-unit", group: "structure" },
  { route: "/organization/sub-business-unit", group: "structure" },
  { route: "/organization/department", group: "structure" },
  { route: "/organization/sections", group: "structure" },

  { route: "/organization/location", group: "geo" },
  { route: "/organization/branch", group: "geo" },

  { route: "/organization/position", group: "position" },
  { route: "/organization/designation", group: "position" },
  { route: "/organization/job", group: "position" },
  { route: "/organization/employment-type", group: "position" },

  { route: "/organization/skill", group: "other" },
  { route: "/organization/level", group: "other" },
  { route: "/organization/training", group: "other" },
  { route: "/organization/list", group: "other" },
  { route: "/organization/mail-notification", group: "other" },
  { route: "/organization/certificate", group: "other" },
  { route: "/organization/fiscal-year", group: "other" },
];

export const adminAndOrgRouteGroups = [...routeGroupAdmin, ...routeGroupOrg];

export const getCurrentGroup = (
  currentLocation: string,
  group: IRouteGroup[]
) => {
  const match = group.find(
    (item) => currentLocation == item.route.split("/")[2]
  );
  return match ? match.group : "";
};

export const getCurrentNavGroup = (
  currentLocation: string,
  group: IRouteGroup[]
) => {
  const match = group.find((item) => currentLocation == item.route);
  return match ? match.group : "";
};<|MERGE_RESOLUTION|>--- conflicted
+++ resolved
@@ -20,11 +20,8 @@
   { route: "/settings/skill", group: "admin" },
   { route: "/settings/mail-notification", group: "admin" },
   { route: "/settings/ai-setup", group: "admin" },
-<<<<<<< HEAD
+  { route: "/settings/sso", group: "admin" },
   { route: "/settings/license-management", group: "admin" },
-=======
-  { route: "/settings/sso", group: "admin" },
->>>>>>> 687c51c4
 
   { route: "/settings/courses", group: "reviews" },
   { route: "/settings/certificate", group: "reviews" },
