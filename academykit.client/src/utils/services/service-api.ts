export const api = {
  auth: {
    login: "/api/Account/Login",
    logout: "/api/Account/Logout",
    refreshToken: "/api/Account/RefreshToken",
    changePassword: "/api/Account/ChangePassword",
    forgotPassword: "/api/Account/ForgotPassword",
    resetToken: "/api/Account/VerifyResetToken",
    resetPassword: "/api/Account/ResetPassword",
    getUser: (userId: string) => `/api/user/${userId}`,
    changeEmail: "/api/user/changeEmailRequest",
    resendEmailVerification: "/api/user/resendChangeEmailRequest",
    verifyChangeEmail: "/api/user/verifyChangeEmail",
    me: "/api/account",
    resendEmail: (id: string) => `/api/User/${id}/resendEmail`,
  },
  adminUser: {
    users: (queryString: any) => `api/user?${queryString}`,
    addUsers: `api/user`,
    editUsers: (userId: string) => `api/user/${userId}`,
    getCompanySettings: `api/admin/settings/company`,
    getGeneralSettings: `api/admin/settings`,
    getZoomSettings: `api/admin/settings/zoom`,
    getZoomLicense: `api/zoomLicense`,
    getActiveZoomLicense: (query: string) => `api/zoomLicense/active?${query}`,
    getSMTPSettings: `api/admin/settings/smtp`,
    updateGeneralSettings: (id: string | undefined) =>
      `api/admin/settings/${id}`,
    updateZoomSettings: (id: string | undefined) =>
      `api/admin/settings/zoom/${id}`,
    updateSMTPSettings: (id: string | undefined) =>
      `api/admin/settings/smtp/${id}`,
    updateUserStatus: (userId: string, enabled: boolean) =>
      `/api/User/${userId}/status?enabled=${enabled}`,
    updateZoomLicenseStatus: (userId: string, enabled: boolean) =>
      `/api/ZoomLicense/${userId}/status?enabled=${enabled}`,
    deleteZoomLicense: (id: string) => `/api/ZoomLicense/${id}`,
    addZoomLicense: `/api/ZoomLicense`,
    deleteLevelSetting: (id: string) => `api/level/${id}`,
    getDepartmentSettings: `api/department`,
    postDepartmentSetting: () => `/api/department/`,
    deleteDepartmentSetting: (id: string) => `api/department/${id}`,
    updateDepartmentStatus: (id: string, status: boolean) =>
      `/api/department/${id}/status?enabled=${status}`,

    getLevelSetting: `api/level`,
    postLevelSetting: `api/level`,
    updateLevelSetting: (id: string) => `api/level/${id}`,
    updateDepartmentSetting: (id: string) => `api/department/${id}`,
    getTrainer: (search: string, lessonType?: number, id?: string) =>
      `/api/user/trainer?${search}&LessonType=${lessonType}&Identity=${id}`,
    getLogs: (query: string) => `/api/ServerLog/logs?${query}`,
    getSingleLog: (id: string) => `/api/ServerLog/${id}`,
    getMailNotification: `/api/mailNotification`,
    updateMailNotification: (id: string) => `/api/mailNotification/${id}`,
    testEmail: (id: string) => `/api/mailNotification/${id}/checkSendEmail`,
  },
  groups: {
    list: "/api/Group",
    details: (id: string) => `/api/group/${id}`,
    member: (id: string, query: string) => `/api/Group/${id}/members?${query}`,
    addMember: (id: string) => `/api/group/${id}/addMember`,
    removeMember: (id: string, memberId: string) =>
      `/api/group/${id}/removeMember/${memberId}`,
    course: (groupId: string) => `/api/group/${groupId}/courses`,
    attachment: `/api/group/files`,
    addAttachment: `/api/group/file`,
    removeAttachment: (identity: string, fileId: string) =>
      `/api/group/${identity}/files/${fileId}`,
    notMembers: (
      identity: string,
      query: string,
      departmentId: string | undefined
    ) => {
      const url = `/api/group/${identity}/notMembers?${query}`;
      if (departmentId) {
        return url + `&departmentIdentity=${departmentId}`;
      }
      return url;
    },
  },

  course: {
    list: "/api/course",
    userList: (id: string) => `/api/course/user/${id}`,

    detail: (id: string) => `/api/course/${id}`,
    reorder: (id: string) => `/api/course/${id}/lesson/reorder`,
    reorderSection: (id: string) => `/api/course/${id}/section/reorder`,
    update: (id: string) => `/api/course/${id}`,
    enroll: (id: string) => `/api/Course/${id}/enroll`,
    status: `/api/Course/status`,
    lessonStat: (id: string) => `/api/course/${id}/lessonStatistics`,
    lessonStatDetails: (id: string, lessonId: string, qs: string) =>
      `/api/course/${id}/lessonStatistics/${lessonId}?${qs}`,

    examSummary: (id: string, lessonId: string) =>
      `/api/course/${id}/lessonStatistics/${lessonId}/summary`,

    examSubmission: (id: string, lessonId: string) =>
      `/api/course/${id}/lessonStatistics/${lessonId}/submission`,

    assignmentSummary: (id: string, lessonId: string) =>
      `/api/course/${id}/lessonStatistics/${lessonId}/AssignmentSummary`,

    assignmentSubmission: (id: string, lessonId: string, qs: string) =>
      `/api/course/${id}/lessonStatistics/${lessonId}/AssignmentSubmission?${qs}`,

    studentStat: (id: string) => `/api/course/${id}/studentStatistics`,
    studentStatDetails: (id: string, userId: string) =>
      `/api/course/${id}/studentStatistics/${userId}`,
    certificate: (identity: string, search: string) =>
      `/api/course/${identity}/certificate?${search}`,
    postCertificate: (identity: string) =>
      `/api/course/${identity}/certificate/issue`,
    dashboard: `/api/dashboard`,
    dashboardCourse: `/api/dashboard/course`,
    dashboardUpcoming: `/api/dashboard/upcominglesson`,
    updateCourse: (id: string) => `/api/course/${id}/updateCourse`,

    createSignature: (courseId: string) => `/api/course/${courseId}/signature`,
    getSignature: (id: string) => `/api/course/${id}/signature`,
    deleteSignature: (id: string, sigId: string) =>
      `/api/course/${id}/signature/${sigId}`,
    editSignature: (id: string, sigId: string) =>
      `/api/course/${id}/signature/${sigId}`,

    addCertificateDetails: (courseId: string) =>
      `/api/course/${courseId}/certificate`,
    getCertificateDetails: (courseId: string) =>
      `/api/course/${courseId}/certificate/detail`,
    getManageStat: (id: string) => `/api/course/${id}/statistics`,
    getShuffle: (trainingSlug: string, lessonSlug: string) =>
      `/api/course/${trainingSlug}/lesson/${lessonSlug}/getShuffle`,
    shuffle: (trainingSlug: string, lessonSlug: string) =>
      `/api/course/${trainingSlug}/lesson/${lessonSlug}/updateShuffle`,
  },
  section: {
    common: "/api/section",
    section: (id: string) => `/api/course/${id}/section`,
    updateSection: (id: string, sectionId: string) =>
      `/api/course/${id}/section/${sectionId}`,
  },
  lesson: {
    common: "/api/course/lesson",
    addLesson: (courseIdentity: string) =>
      `/api/course/${courseIdentity}/lesson`,
    updateLesson: (courseId: string, lessonId: string) =>
      `/api/course/${courseId}/lesson/${lessonId}`,
    deleteLesson: (id: string, lessonId: string) =>
      `/api/course/${id}/lesson/${lessonId}`,
    courseLesson: (courseId: string, lessonId?: string) =>
      lessonId
        ? `/api/course/${courseId}/lesson/detail?lessonIdentity=${lessonId}`
        : `/api/course/${courseId}/lesson/detail`,
  },
  physicalTraining: {
    attendance: (identity: string) =>
      `/api/PhysicalLesson/Attendance?Idenity=${identity}`,
    review: "/api/PhysicalLesson/Review",
  },
  tags: {
    list: "/api/tag",
  },
  levels: {
    list: "/api/level",
  },
  pool: {
    list: "/api/questionPool",
    getOne: (poolId: string) => `/api/questionPool/${poolId}`,
  },
  courseTeacher: {
    list: "/api/courseTeacher",
    detail: (id: string) => `/api/courseTeacher/${id}`,
  },
  questions: {
    list: (poolId: string) => `/api/questionpool/${poolId}/question`,
    one: (poolId: string, questionId: string) =>
      `/api/questionpool/${poolId}/question/${questionId}`,
    delete: (poolId: string, questionId: string) =>
      `/api/questionpool/${poolId}/question/${questionId}`,
    put: (poolId: string, quesitonId: string) =>
      `/api/questionpool/${poolId}/question/${quesitonId}`,
  },
  questionSet: {
    common: "/api/questionset",
    addQuestion: (identity: string) =>
      `/api/questionSet/${identity}/addquestion`,
    getQuestion: (identity: string) => `/api/questionset/${identity}/questions`,
  },
  poolTeacher: {
    list: `/api/questionPoolTeacher`,
    get: (q_id: string) =>
      `/api/questionPoolTeacher?QuestionPoolIdentity=${q_id}`,
    status: (id: string) => `/api/questionPoolTeacher/${id}/status`,
    detail: (id: string) => `/api/questionPoolTeacher/${id}`,
  },
  assignment: {
    add: "/api/assignment",
    list: (lessonId: string, search?: string) =>
      search
        ? "/api/Assignment" + `?${search}&LessonIdentity=${lessonId}`
        : "/api/Assignment" + `?LessonIdentity=${lessonId}`,
    listOne: (id: string) => `/api/Assignment/${id}`,
    submitAssignment: (id: string) => `/api/assignment/${id}/submissions`,
    assignmentReview: (id: string, userId: string) =>
      `/api/assignment/${id}/user/${userId}`,
    addReview: (lessonId: string) => `/api/assignment/${lessonId}/review`,
    editReview: (lessonId: string, id: string) =>
      `/api/assignment/${lessonId}/review/${id}`,
  },
  feedback: {
    add: "/api/feedback",
    list: (lessonId: string, search?: string) =>
      search
        ? "/api/feedback" + `?${search}&LessonIdentity=${lessonId}`
        : "/api/feedback" + `?LessonIdentity=${lessonId}`,
    listOne: (id: string) => `/api/feedback/${id}`,
    submitFeedback: (id: string) => `/api/feedback/${id}/submissions`,
    userFeedback: (lessonId: string, userId: string, search?: string) =>
      search
        ? "/api/feedback" +
          `?${search}&LessonIdentity=${lessonId}&UserId=${userId}`
        : "/api/feedback" + `?LessonIdentity=${lessonId}&UserId=${userId}`,
    exportFeedback: (lessonId: string) => `/api/Feedback/${lessonId}/export`,
    graph: (id: string) => `/api/Feedback/${id}/chart`,
  },
  exam: {
    startExam: (id: string) => `/api/QuestionSet/${id}/startExam`,
    submitExam: (id: string, questionSetSubmissionId: string) =>
      `/api/QuestionSet/${id}/submission/${questionSetSubmissionId}`,
    getStudent: (id: string) => `/api/QuestionSet/${id}/results`,
    getStudentResults: (id: string, userId: string) =>
      `/api/QuestionSet/${id}/results/${userId}`,
    getOneResult: (id: string, userId: string) =>
      `/api/QuestionSet/${id}/results/${userId}`,
    getOneExamResult: (id: string, questionSetSubmissionId: string) =>
      `/api/QuestionSet/${id}/results/${questionSetSubmissionId}/detail`,
  },
  meeting: {
    joinMeeting: (courseId?: string, lessonId?: string) =>
      `/api/course/${courseId}/lesson/${lessonId}/join`,
    meetingReport: (courseId: string, lessonId: string, userId: string) =>
      `/api/course/${courseId}/lesson/${lessonId}/meetingreport/${userId}`,
  },
  watchHistory: {
    create: "/api/watchHistory",
    updateUser: (userId: string) => `/api/watchHistory/pass/${userId}`,
  },
  fileStorage: {
    getFileStorageSetting: "/api/media/setting",
    updateFileStorageSetting: "/api/media/setting",
    getFileStorageSettingValue: (type: string) =>
      `/api/media/settingvalue?type=${type}`,
  },
  comments: {
    list: (courseId: string) => `/api/course/${courseId}/comments`,
    details: (courseId: string, commentId: string) =>
      `/api/course/${courseId}/comments/${commentId}`,
    getRepliesList: (
      courseId: string,
      commentId: string,
      replyCount?: number
    ) =>
      `/api/course/${courseId}/comments/${commentId}?page=1&size=${replyCount}`,
    repliesList: (courseId: string, commentId: string) =>
      `/api/course/${courseId}/comments/${commentId}/commentReply`,
    repliesDetails: (courseId: string, commentId: string, replyId: string) =>
      `/api/course/${courseId}/comments/${commentId}/commentReply/${replyId}`,
  },
  enrollment: {
    enrollTrainee: (courseIdentity: string) =>
      `/api/Enrollment/Enrollment?courseIdentity=${courseIdentity}`,
    trainee: (courseIdentity: string, query: string) =>
      `/api/Enrollment/User?CourseIdentity=${courseIdentity}&${query}`,
  },
  externalCertificate: {
    add: "/api/certificate/external",
    user: (id?: string) => `/api/certificate/external/${id}`,
    list: `/api/certificate/review`,
    updateStatus: (id?: string) => `/api/certificate/${id}/verify`,
    update: (id?: string) => `/api/certificate/${id}/external`,
    internal: `/api/certificate/internal`,
  },
  skill: {
    list: "/api/skills",
    update: (skillId: string) => `/api/skills/${skillId}`,
  },
  assessment: {
    list: "/api/assessment",
    getSingle: (id: string) => `/api/assessment/${id}`,
    update: (id: string) => `/api/assessment/${id}`,
    updateStatus: `/api/assessment/status`,
    getResults: (id: string) => `/api/assessmentExam/${id}/getResults`,
    getStudentResult: (assessmentId: string, userId: string) =>
      `/api/assessmentExam/${assessmentId}/getStudentResults/${userId}`,
    getOneAssessmentResult: (
      assessmentId: string,
      assessmentSubmissionId: string
    ) =>
      `/api/assessmentExam/${assessmentId}/getResultDetail/${assessmentSubmissionId}/detail`,
  },
  assessmentQuestion: {
    list: "/api/assessmentQuestion",
    getSingle: (id: string) => `/api/assessmentQuestion/${id}`,
    update: (id: string) => `/api/assessmentQuestion/${id}`,
    getExam: (id: string) => `/api/assessmentQuestion/${id}/examQuestion`,
    submitExam: (assessmentId: string) =>
      `/api/assessmentExam/${assessmentId}/AnswerSubmission`,
  },
  ai: {
    trainingSuggest: `/api/AITrainingGenerator`,
    aiMasterSetup: `/api/AIKey`,
  },
  iframely: {
    oembed: (url: string) => `/api/iframely/oembed?url=${url}`,
  },
  update: {
    checkVersions: "/api/admin/settings/CheckUpdates",
  },
<<<<<<< HEAD
  license: {
    validate: (licenseKey: string) =>
      `/api/LemonSqueezy/validate?licenseKey=${licenseKey}`,
    activate: "/api/LemonSqueezy/activate",
    list: "/api/LemonSqueezy/license",
=======
  apiKey: {
    list: "/api/ApiKey",
    add: "/api/ApiKey",
    delete: (id: string) => `/api/ApiKey/${id}`,
>>>>>>> cc3f5e0d
  },
};<|MERGE_RESOLUTION|>--- conflicted
+++ resolved
@@ -318,17 +318,15 @@
   update: {
     checkVersions: "/api/admin/settings/CheckUpdates",
   },
-<<<<<<< HEAD
   license: {
     validate: (licenseKey: string) =>
       `/api/LemonSqueezy/validate?licenseKey=${licenseKey}`,
     activate: "/api/LemonSqueezy/activate",
     list: "/api/LemonSqueezy/license",
-=======
+  },
   apiKey: {
     list: "/api/ApiKey",
     add: "/api/ApiKey",
     delete: (id: string) => `/api/ApiKey/${id}`,
->>>>>>> cc3f5e0d
   },
 };