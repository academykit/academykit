export const api = {
  auth: {
    login: "/api/Account/Login",
    logout: "/api/Account/Logout",
    refreshToken: "/api/Account/RefreshToken",
    changePassword: "/api/Account/ChangePassword",
    forgotPassword: "/api/Account/ForgotPassword",
    resetToken: "/api/Account/VerifyResetToken",
    resetPassword: "/api/Account/ResetPassword",
    getUser: (userId: string) => `/api/user/${userId}`,
    changeEmail: "/api/user/changeEmailRequest",
    resendEmailVerification: "/api/user/resendChangeEmailRequest",
    verifyChangeEmail: "/api/user/verifyChangeEmail",
    me: "/api/account",
    resendEmail: (id: string) => `/api/User/${id}/resendEmail`,
  },
  adminUser: {
    users: (queryString: any) => `api/user?${queryString}`,
    addUsers: `api/user`,
    editUsers: (userId: string) => `api/user/${userId}`,
    getCompanySettings: `api/admin/settings/company`,
    getGeneralSettings: `api/admin/settings`,
    getZoomSettings: `api/admin/settings/zoom`,
    getZoomLicense: `api/zoomLicense`,
    getActiveZoomLicense: (query: string) => `api/zoomLicense/active?${query}`,
    getSMTPSettings: `api/admin/settings/smtp`,
    updateGeneralSettings: (id: string | undefined) =>
      `api/admin/settings/${id}`,
    updateZoomSettings: (id: string | undefined) =>
      `api/admin/settings/zoom/${id}`,
    updateSMTPSettings: (id: string | undefined) =>
      `api/admin/settings/smtp/${id}`,
    updateUserStatus: (userId: string, enabled: boolean) =>
      `/api/User/${userId}/status?enabled=${enabled}`,
    updateZoomLicenseStatus: (userId: string, enabled: boolean) =>
      `/api/ZoomLicense/${userId}/status?enabled=${enabled}`,
    deleteZoomLicense: (id: string) => `/api/ZoomLicense/${id}`,
    addZoomLicense: `/api/ZoomLicense`,
    deleteLevelSetting: (id: string) => `api/level/${id}`,
    getDepartmentSettings: `api/department`,
    postDepartmentSetting: () => `/api/department/`,
    deleteDepartmentSetting: (id: string) => `api/department/${id}`,
    updateDepartmentStatus: (id: string, status: boolean) =>
      `/api/department/${id}/status?enabled=${status}`,

    getLevelSetting: `api/level`,
    postLevelSetting: `api/level`,
    updateLevelSetting: (id: string) => `api/level/${id}`,
    updateDepartmentSetting: (id: string) => `api/department/${id}`,
    getTrainer: (search: string, lessonType?: number, id?: string) =>
      `/api/user/trainer?${search}&LessonType=${lessonType}&Identity=${id}`,
    getLogs: (query: string) => `/api/ServerLog/logs?${query}`,
    getSingleLog: (id: string) => `/api/ServerLog/${id}`,
    getMailNotification: `/api/mailNotification`,
    updateMailNotification: (id: string) => `/api/mailNotification/${id}`,
    testEmail: (id: string) => `/api/mailNotification/${id}/checkSendEmail`,
  },
  groups: {
    list: "/api/Group",
    details: (id: string) => `/api/group/${id}`,
    member: (id: string, query: string) => `/api/Group/${id}/members?${query}`,
    addMember: (id: string) => `/api/group/${id}/addMember`,
    removeMember: (id: string, memberId: string) =>
      `/api/group/${id}/removeMember/${memberId}`,
    course: (groupId: string) => `/api/group/${groupId}/courses`,
    attachment: `/api/group/files`,
    addAttachment: `/api/group/file`,
    removeAttachment: (identity: string, fileId: string) =>
      `/api/group/${identity}/files/${fileId}`,
    notMembers: (
      identity: string,
      query: string,
      departmentId: string | undefined
    ) => {
      const url = `/api/group/${identity}/notMembers?${query}`;
      if (departmentId) {
        return url + `&departmentIdentity=${departmentId}`;
      }
      return url;
    },
  },

  course: {
    list: "/api/course",
    userList: (id: string) => `/api/course/user/${id}`,

    detail: (id: string) => `/api/course/${id}`,
    reorder: (id: string) => `/api/course/${id}/lesson/reorder`,
    reorderSection: (id: string) => `/api/course/${id}/section/reorder`,
    update: (id: string) => `/api/course/${id}`,
    enroll: (id: string) => `/api/Course/${id}/enroll`,
    status: `/api/Course/status`,
    lessonStat: (id: string) => `/api/course/${id}/lessonStatistics`,
    lessonStatDetails: (id: string, lessonId: string, qs: string) =>
      `/api/course/${id}/lessonStatistics/${lessonId}?${qs}`,

    examSummary: (id: string, lessonId: string) =>
      `/api/course/${id}/lessonStatistics/${lessonId}/summary`,

    examSubmission: (id: string, lessonId: string) =>
      `/api/course/${id}/lessonStatistics/${lessonId}/submission`,

    assignmentSummary: (id: string, lessonId: string) =>
      `/api/course/${id}/lessonStatistics/${lessonId}/AssignmentSummary`,

    assignmentSubmission: (id: string, lessonId: string, qs: string) =>
      `/api/course/${id}/lessonStatistics/${lessonId}/AssignmentSubmission?${qs}`,

    studentStat: (id: string) => `/api/course/${id}/studentStatistics`,
    studentStatDetails: (id: string, userId: string) =>
      `/api/course/${id}/studentStatistics/${userId}`,
    certificate: (identity: string, search: string) =>
      `/api/course/${identity}/certificate?${search}`,
    postCertificate: (identity: string) =>
      `/api/course/${identity}/certificate/issue`,
    dashboard: `/api/dashboard`,
    dashboardCourse: `/api/dashboard/course`,
    dashboardUpcoming: `/api/dashboard/upcominglesson`,
    updateCourse: (id: string) => `/api/course/${id}/updateCourse`,

    createSignature: (courseId: string) => `/api/course/${courseId}/signature`,
    getSignature: (id: string) => `/api/course/${id}/signature`,
    deleteSignature: (id: string, sigId: string) =>
      `/api/course/${id}/signature/${sigId}`,
    editSignature: (id: string, sigId: string) =>
      `/api/course/${id}/signature/${sigId}`,

    addCertificateDetails: (courseId: string) =>
      `/api/course/${courseId}/certificate`,
    getCertificateDetails: (courseId: string) =>
      `/api/course/${courseId}/certificate/detail`,
    getManageStat: (id: string) => `/api/course/${id}/statistics`,
    getShuffle: (trainingSlug: string, lessonSlug: string) =>
      `/api/course/${trainingSlug}/lesson/${lessonSlug}/getShuffle`,
    shuffle: (trainingSlug: string, lessonSlug: string) =>
      `/api/course/${trainingSlug}/lesson/${lessonSlug}/updateShuffle`,
  },
  section: {
    common: "/api/section",
    section: (id: string) => `/api/course/${id}/section`,
    updateSection: (id: string, sectionId: string) =>
      `/api/course/${id}/section/${sectionId}`,
  },
  lesson: {
    common: "/api/course/lesson",
    addLesson: (courseIdentity: string) =>
      `/api/course/${courseIdentity}/lesson`,
    updateLesson: (courseId: string, lessonId: string) =>
      `/api/course/${courseId}/lesson/${lessonId}`,
    deleteLesson: (id: string, lessonId: string) =>
      `/api/course/${id}/lesson/${lessonId}`,
    courseLesson: (courseId: string, lessonId?: string) =>
      lessonId
        ? `/api/course/${courseId}/lesson/detail?lessonIdentity=${lessonId}`
        : `/api/course/${courseId}/lesson/detail`,
  },
  physicalTraining: {
    attendance: (identity: string) =>
      `/api/PhysicalLesson/Attendance?Idenity=${identity}`,
    review: "/api/PhysicalLesson/Review",
  },
  tags: {
    list: "/api/tag",
  },
  levels: {
    list: "/api/level",
  },
  pool: {
    list: "/api/questionPool",
    getOne: (poolId: string) => `/api/questionPool/${poolId}`,
  },
  courseTeacher: {
    list: "/api/courseTeacher",
    detail: (id: string) => `/api/courseTeacher/${id}`,
  },
  questions: {
    list: (poolId: string) => `/api/questionpool/${poolId}/question`,
    one: (poolId: string, questionId: string) =>
      `/api/questionpool/${poolId}/question/${questionId}`,
    delete: (poolId: string, questionId: string) =>
      `/api/questionpool/${poolId}/question/${questionId}`,
    put: (poolId: string, quesitonId: string) =>
      `/api/questionpool/${poolId}/question/${quesitonId}`,
  },
  questionSet: {
    common: "/api/questionset",
    addQuestion: (identity: string) =>
      `/api/questionSet/${identity}/addquestion`,
    getQuestion: (identity: string) => `/api/questionset/${identity}/questions`,
  },
  poolTeacher: {
    list: `/api/questionPoolTeacher`,
    get: (q_id: string) =>
      `/api/questionPoolTeacher?QuestionPoolIdentity=${q_id}`,
    status: (id: string) => `/api/questionPoolTeacher/${id}/status`,
    detail: (id: string) => `/api/questionPoolTeacher/${id}`,
  },
  assignment: {
    add: "/api/assignment",
    list: (lessonId: string, search?: string) =>
      search
        ? "/api/Assignment" + `?${search}&LessonIdentity=${lessonId}`
        : "/api/Assignment" + `?LessonIdentity=${lessonId}`,
    listOne: (id: string) => `/api/Assignment/${id}`,
    submitAssignment: (id: string) => `/api/assignment/${id}/submissions`,
    assignmentReview: (id: string, userId: string) =>
      `/api/assignment/${id}/user/${userId}`,
    addReview: (lessonId: string) => `/api/assignment/${lessonId}/review`,
    editReview: (lessonId: string, id: string) =>
      `/api/assignment/${lessonId}/review/${id}`,
  },
  feedback: {
    add: "/api/feedback",
    list: (lessonId: string, search?: string) =>
      search
        ? "/api/feedback" + `?${search}&LessonIdentity=${lessonId}`
        : "/api/feedback" + `?LessonIdentity=${lessonId}`,
    listOne: (id: string) => `/api/feedback/${id}`,
    submitFeedback: (id: string) => `/api/feedback/${id}/submissions`,
    userFeedback: (lessonId: string, userId: string, search?: string) =>
      search
        ? "/api/feedback" +
          `?${search}&LessonIdentity=${lessonId}&UserId=${userId}`
        : "/api/feedback" + `?LessonIdentity=${lessonId}&UserId=${userId}`,
    exportFeedback: (lessonId: string) => `/api/Feedback/${lessonId}/export`,
    graph: (id: string) => `/api/Feedback/${id}/chart`,
  },
  exam: {
    startExam: (id: string) => `/api/QuestionSet/${id}/startExam`,
    submitExam: (id: string, questionSetSubmissionId: string) =>
      `/api/QuestionSet/${id}/submission/${questionSetSubmissionId}`,
    getStudent: (id: string) => `/api/QuestionSet/${id}/results`,
    getStudentResults: (id: string, userId: string) =>
      `/api/QuestionSet/${id}/results/${userId}`,
    getOneResult: (id: string, userId: string) =>
      `/api/QuestionSet/${id}/results/${userId}`,
    getOneExamResult: (id: string, questionSetSubmissionId: string) =>
      `/api/QuestionSet/${id}/results/${questionSetSubmissionId}/detail`,
  },
  meeting: {
    joinMeeting: (courseId?: string, lessonId?: string) =>
      `/api/course/${courseId}/lesson/${lessonId}/join`,
    meetingReport: (courseId: string, lessonId: string, userId: string) =>
      `/api/course/${courseId}/lesson/${lessonId}/meetingreport/${userId}`,
  },
  watchHistory: {
    create: "/api/watchHistory",
    updateUser: (userId: string) => `/api/watchHistory/pass/${userId}`,
  },
  fileStorage: {
    getFileStorageSetting: "/api/media/setting",
    updateFileStorageSetting: "/api/media/setting",
    getFileStorageSettingValue: (type: string) =>
      `/api/media/settingvalue?type=${type}`,
  },
  comments: {
    list: (courseId: string) => `/api/course/${courseId}/comments`,
    details: (courseId: string, commentId: string) =>
      `/api/course/${courseId}/comments/${commentId}`,
    getRepliesList: (
      courseId: string,
      commentId: string,
      replyCount?: number
    ) =>
      `/api/course/${courseId}/comments/${commentId}?page=1&size=${replyCount}`,
    repliesList: (courseId: string, commentId: string) =>
      `/api/course/${courseId}/comments/${commentId}/commentReply`,
    repliesDetails: (courseId: string, commentId: string, replyId: string) =>
      `/api/course/${courseId}/comments/${commentId}/commentReply/${replyId}`,
  },
  enrollment: {
    enrollTrainee: (courseIdentity: string) =>
      `/api/Enrollment/Enrollment?courseIdentity=${courseIdentity}`,
    trainee: (courseIdentity: string, query: string) =>
      `/api/Enrollment/User?CourseIdentity=${courseIdentity}&${query}`,
  },
  externalCertificate: {
    add: "/api/certificate/external",
    user: (id?: string) => `/api/certificate/external/${id}`,
    list: `/api/certificate/review`,
    updateStatus: (id?: string) => `/api/certificate/${id}/verify`,
    update: (id?: string) => `/api/certificate/${id}/external`,
    internal: `/api/certificate/internal`,
  },
  skill: {
    list: "/api/skills",
    update: (skillId: string) => `/api/skills/${skillId}`,
  },
  assessment: {
    list: "/api/assessment",
    getSingle: (id: string) => `/api/assessment/${id}`,
    update: (id: string) => `/api/assessment/${id}`,
    updateStatus: `/api/assessment/status`,
    getResults: (id: string) => `/api/assessmentExam/${id}/getResults`,
    getStudentResult: (assessmentId: string, userId: string) =>
      `/api/assessmentExam/${assessmentId}/getStudentResults/${userId}`,
    getOneAssessmentResult: (
      assessmentId: string,
      assessmentSubmissionId: string
    ) =>
      `/api/assessmentExam/${assessmentId}/getResultDetail/${assessmentSubmissionId}/detail`,
  },
  assessmentQuestion: {
    list: "/api/assessmentQuestion",
    getSingle: (id: string) => `/api/assessmentQuestion/${id}`,
    update: (id: string) => `/api/assessmentQuestion/${id}`,
    getExam: (id: string) => `/api/assessmentQuestion/${id}/examQuestion`,
    submitExam: (assessmentId: string) =>
      `/api/assessmentExam/${assessmentId}/AnswerSubmission`,
  },
  ai: {
    trainingSuggest: `/api/AITrainingGenerator`,
    aiMasterSetup: `/api/AIKey`,
  },
<<<<<<< HEAD
  iframely: {
    oembed: (url: string) => `/api/iframely/oembed?url=${url}`,
=======
  update: {
    checkVersions: "/api/admin/settings/CheckUpdates",
>>>>>>> f515dc27
  },
};<|MERGE_RESOLUTION|>--- conflicted
+++ resolved
@@ -220,7 +220,7 @@
     userFeedback: (lessonId: string, userId: string, search?: string) =>
       search
         ? "/api/feedback" +
-          `?${search}&LessonIdentity=${lessonId}&UserId=${userId}`
+        `?${search}&LessonIdentity=${lessonId}&UserId=${userId}`
         : "/api/feedback" + `?LessonIdentity=${lessonId}&UserId=${userId}`,
     exportFeedback: (lessonId: string) => `/api/Feedback/${lessonId}/export`,
     graph: (id: string) => `/api/Feedback/${id}/chart`,
@@ -312,12 +312,10 @@
     trainingSuggest: `/api/AITrainingGenerator`,
     aiMasterSetup: `/api/AIKey`,
   },
-<<<<<<< HEAD
   iframely: {
     oembed: (url: string) => `/api/iframely/oembed?url=${url}`,
-=======
+  },
   update: {
     checkVersions: "/api/admin/settings/CheckUpdates",
->>>>>>> f515dc27
-  },
+  }
 };