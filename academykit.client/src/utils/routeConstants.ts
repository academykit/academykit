--- conflicted
+++ resolved
@@ -4,12 +4,9 @@
   login: "/login",
   forgotPassword: "/forgot-password",
   confirmToken: "/confirm",
-<<<<<<< HEAD
   initialSetup: "/initial/setup",
-=======
   signInRedirect: "/redirect/signIn",
   oAuthError: "/error",
->>>>>>> e5f9a9c1
   404: "/404",
   500: "/500",
   403: "/403",
